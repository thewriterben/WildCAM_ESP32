--- conflicted
+++ resolved
@@ -468,30 +468,7 @@
                 LOG_INFO("Image saved: %s (size: %d bytes)", filepath.c_str(), fb->len);
                 Serial.printf("Image saved successfully: %s\n", filepath.c_str());
                 
-<<<<<<< HEAD
-                // Create and save metadata JSON with extended sensor data
-                // Size calculation: base fields (~150 bytes) + environment (~80 bytes) 
-                // + gps (~100 bytes) + light (~50 bytes) + overhead = ~400 bytes
-                // Using 512 bytes to ensure sufficient space with margin
-                StaticJsonDocument<512> metadata;
-=======
-                // Create and save metadata JSON
-                StaticJsonDocument<512> metadata;
-                
-                // Add timestamp - use real timestamp if available, otherwise use millis
-                #if TIME_MANAGEMENT_ENABLED
-                if (timeManager.isTimeSet()) {
-                    char timestamp[30];
-                    timeManager.getTimestamp(timestamp, sizeof(timestamp));
-                    metadata["timestamp"] = timestamp;
-                    metadata["unix_timestamp"] = timeManager.getUnixTime();
-                    metadata["time_source"] = timeManager.getTimeSourceString();
-                } else {
-                    metadata["timestamp"] = millis();
-                    metadata["time_source"] = "millis";
-                }
-                #else
->>>>>>> ecfe1886
+
                 metadata["timestamp"] = millis();
                 metadata["time_source"] = "millis";
                 #endif
