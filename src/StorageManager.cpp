/**
 * @file StorageManager.cpp
 * @brief Implementation of SD card storage management for ESP32-CAM
 * 
 * This file implements the StorageManager class functionality including
 * SD card initialization, image and metadata storage, file management,
 * and storage monitoring operations for the wildlife camera system.
 * 
 * @author WildCAM Project
 * @date 2024
 */

#include "StorageManager.h"
#include "config.h"
#include <FS.h>
#include <Preferences.h>
#include <time.h>
#include <vector>
#include <algorithm>
#include <functional>

StorageManager::StorageManager() 
    : initialized(false), basePath("/images"), imageCounter(0) {
}

bool StorageManager::init() {
    Serial.println("Initializing Storage Manager...");
    
    // Initialize SD card in 1-bit mode (uses less pins: CLK, CMD, D0)
    // Second parameter 'true' enables 1-bit mode, reducing pin requirements
    if (!SD_MMC.begin("/sdcard", true)) {
        Serial.println("ERROR: SD Card Mount Failed");
        return false;
    }
    
    // Verify SD card is physically present and detected
    uint8_t cardType = SD_MMC.cardType();
    if (cardType == CARD_NONE) {
        Serial.println("ERROR: No SD Card attached");
        return false;
    }
    
    // Display card type and detailed information for diagnostics
    Serial.println("=== SD Card Information ===");
    Serial.print("Card Type: ");
    if (cardType == CARD_MMC) {
        Serial.println("MMC");
    } else if (cardType == CARD_SD) {
        Serial.println("SDSC");  // Standard Capacity SD Card (up to 2GB)
    } else if (cardType == CARD_SDHC) {
        Serial.println("SDHC");  // High Capacity SD Card (4GB to 32GB)
    } else {
        Serial.println("UNKNOWN");
    }
    
    // Display card capacity and usage statistics
    // Convert from bytes to megabytes for human readability
    uint64_t cardSize = SD_MMC.cardSize() / (1024 * 1024);
    Serial.printf("Card Size: %llu MB\n", cardSize);
    Serial.printf("Total Space: %llu MB\n", SD_MMC.totalBytes() / (1024 * 1024));
    Serial.printf("Used Space: %llu MB\n", SD_MMC.usedBytes() / (1024 * 1024));
    Serial.printf("Free Space: %llu MB\n", (SD_MMC.totalBytes() - SD_MMC.usedBytes()) / (1024 * 1024));
    Serial.println("===========================");
    
    // Create base directory structure for organizing images
    // This is the root directory where all images will be stored
    if (!SD_MMC.exists(basePath)) {
        if (SD_MMC.mkdir(basePath)) {
            Serial.printf("Created base directory: %s\n", basePath.c_str());
        } else {
            Serial.printf("ERROR: Failed to create base directory: %s\n", basePath.c_str());
            return false;
        }
    } else {
        Serial.printf("Base directory exists: %s\n", basePath.c_str());
    }
    
    // Load persistent image counter from non-volatile storage
    // This counter survives power cycles and device resets
    // "storage" is the namespace, "imageCounter" is the key
    preferences.begin("storage", false);  // false = read-write mode
    imageCounter = preferences.getULong("imageCounter", 0);  // 0 is default if key doesn't exist
    Serial.printf("Loaded image counter: %lu\n", imageCounter);
    
    initialized = true;
    Serial.println("Storage Manager initialized successfully");
    
    return true;
}

String StorageManager::getCurrentDatePath() {
    char datePath[20];
    struct tm timeinfo;
    
    // Attempt to get current time from RTC (Real-Time Clock)
    if (getLocalTime(&timeinfo)) {
        // Format date as /YYYYMMDD for daily organization
        // Year: tm_year is years since 1900, so add 1900 to get actual year
        // Month: tm_mon is 0-11, so add 1 to get 1-12
        snprintf(datePath, sizeof(datePath), "/%04d%02d%02d",
                 timeinfo.tm_year + 1900,
                 timeinfo.tm_mon + 1,
                 timeinfo.tm_mday);
    } else {
        // RTC not configured or time not available
        // Fallback to uptime-based day counter
        // millis() returns milliseconds since boot
        // Divide by milliseconds per day: 1000 ms/s * 60 s/min * 60 min/hr * 24 hr/day = 86,400,000
        unsigned long days = millis() / (1000 * 60 * 60 * 24);
        snprintf(datePath, sizeof(datePath), "/day_%05lu", days);
    }
    
    String fullPath = basePath + String(datePath);
    
    // Ensure the date directory exists before returning
    // This allows images to be saved immediately without explicit directory creation
    if (!SD_MMC.exists(fullPath)) {
        if (SD_MMC.mkdir(fullPath)) {
            Serial.printf("Created date directory: %s\n", fullPath.c_str());
        } else {
            Serial.printf("WARNING: Failed to create date directory: %s\n", fullPath.c_str());
        }
    }
    
    return String(datePath);
}

String StorageManager::generateFilename() {
    char filename[30];
    struct tm timeinfo;
    
    // Try to use current time for meaningful filenames
    if (getLocalTime(&timeinfo)) {
        // Format: IMG_HHMMSS_XXX.jpg where:
        // - HH = hour (00-23)
        // - MM = minute (00-59)
        // - SS = second (00-59)
        // - XXX = last 3 digits of counter (000-999) for uniqueness within same second
        snprintf(filename, sizeof(filename), "IMG_%02d%02d%02d_%03lu.jpg",
                 timeinfo.tm_hour,
                 timeinfo.tm_min,
                 timeinfo.tm_sec,
                 imageCounter % 1000);  // Modulo ensures we stay within 3 digits
    } else {
        // No time available - use pure counter-based naming
        // Format: IMG_XXXXXXXX.jpg where XXXXXXXX is 8-digit counter (zero-padded)
        snprintf(filename, sizeof(filename), "IMG_%08lu.jpg", imageCounter);
    }
    
    return String(filename);
}

String StorageManager::saveImage(camera_fb_t* fb, const String& customPath) {
    // Validate initialization state
    if (!initialized) {
        Serial.println("ERROR: Storage not initialized");
        return "";
    }
    
    // Validate frame buffer pointer and data integrity
    // Frame buffer must exist, have valid data pointer, and non-zero length
    if (!fb || fb->buf == NULL || fb->len == 0) {
        Serial.println("ERROR: Invalid frame buffer");
        return "";
    }
    
    String fullPath;
    
    if (customPath.length() > 0) {
        // Use custom path if provided by caller
        // Allows for special naming or organization schemes
        fullPath = customPath;
    } else {
        // Generate standard filename using timestamp or counter
        String filename = generateFilename();
        
        // Get current date path for daily organization (e.g., /20241029)
        String datePath = getCurrentDatePath();
        
        // Construct full path: /images/YYYYMMDD/IMG_HHMMSS_XXX.jpg
        fullPath = basePath + datePath + "/" + filename;
    }
    
    // Handle filename collisions by appending a suffix counter
    // This ensures we never overwrite existing files
    // Maximum 1000 attempts to find unique filename
    int attempt = 0;
    String originalPath = fullPath;
    while (SD_MMC.exists(fullPath) && attempt < 1000) {
        // Modify filename to ensure uniqueness
        // Split filename at last dot to preserve extension
        int dotIndex = originalPath.lastIndexOf('.');
        if (dotIndex > 0) {  // Dot is not at the beginning (not a hidden file)
            String baseName = originalPath.substring(0, dotIndex);
            String extension = originalPath.substring(dotIndex);
            fullPath = baseName + "_" + String(attempt) + extension;
        } else {
            // No extension found or dot file - append attempt number directly
            fullPath = originalPath + "_" + String(attempt);
        }
        attempt++;
    }
    
    // Open file for writing in binary mode
    File file = SD_MMC.open(fullPath, FILE_WRITE);
    if (!file) {
        Serial.printf("ERROR: Failed to open file for writing: %s\n", fullPath.c_str());
        return "";
    }
    
    // Write complete frame buffer data to file
    // This is the actual JPEG image data from the camera
    size_t written = file.write(fb->buf, fb->len);
    
    // Close file to ensure data is flushed to SD card
    file.close();
    
    // Verify all bytes were written successfully
    if (written != fb->len) {
        Serial.printf("ERROR: Failed to write complete image (wrote %d of %d bytes)\n", written, fb->len);
        return "";
    }
    
    // Increment counter for next image and persist to non-volatile storage
    // This ensures counter survives power cycles and device resets
    imageCounter++;
    preferences.putULong("imageCounter", imageCounter);
    
    // Log successful save with path and file size for diagnostics
    Serial.printf("SUCCESS: Image saved: %s (%d bytes)\n", fullPath.c_str(), fb->len);
    
    return fullPath;
}

bool StorageManager::saveMetadata(const String& imagePath, JsonDocument& metadata) {
    if (!initialized) {
        Serial.println("ERROR: Storage not initialized");
        return false;
    }
    
    if (imagePath.length() == 0) {
        Serial.println("ERROR: Invalid image path");
        return false;
    }
    
    // Create JSON file path with same base name but .json extension
    // Example: /images/20241029/IMG_143052_001.jpg → IMG_143052_001.json
    String jsonPath = imagePath;
    
    // Find the last dot to locate the file extension
    int dotIndex = jsonPath.lastIndexOf('.');
    if (dotIndex > 0) {  // Dot is not at the beginning (not a hidden file)
        // Replace extension with .json
        jsonPath = jsonPath.substring(0, dotIndex) + ".json";
    } else {
        // No extension found or dot file - append .json
        jsonPath += ".json";
    }
    
    // Open JSON file for writing
    File file = SD_MMC.open(jsonPath, FILE_WRITE);
    if (!file) {
        Serial.printf("ERROR: Failed to open metadata file for writing: %s\n", jsonPath.c_str());
        return false;
    }
    
    // Serialize JSON document directly to file
    // This is more memory-efficient than serializing to string first
    size_t bytesWritten = serializeJson(metadata, file);
    
    // Close file to flush data to SD card
    file.close();
    
    // Verify JSON was actually written (should be at least a few bytes)
    if (bytesWritten == 0) {
        Serial.printf("ERROR: Failed to write metadata to: %s\n", jsonPath.c_str());
        return false;
    }
    
    Serial.printf("SUCCESS: Metadata saved: %s (%d bytes)\n", jsonPath.c_str(), bytesWritten);
    
    return true;
}

bool StorageManager::deleteOldFiles(int daysToKeep) {
    if (!initialized) {
        Serial.println("ERROR: Storage not initialized");
        return false;
    }
    
    Serial.printf("Cleanup requested, keeping files from last %d days\n", daysToKeep);
    
    // This is a placeholder implementation
    // Full implementation would require:
    // 1. Calculate cutoff timestamp: current_time - (daysToKeep * 24 hours)
    // 2. Iterate through all date-based subdirectories (e.g., /images/20241029/)
    // 3. Parse directory names to extract dates (YYYYMMDD format)
    // 4. Compare directory dates against cutoff timestamp
    // 5. Recursively delete directories older than cutoff (including all files)
    // 6. Handle fallback directories (day_XXXXX format) based on creation time
    // 7. Return success if all old directories deleted, failure if any errors occurred
    
    Serial.println("Note: deleteOldFiles is a placeholder - full implementation requires date parsing");
    
    return true;
}

unsigned long StorageManager::getFreeSpace() {
    if (!initialized) {
        return 0;
    }
    
    // Get storage statistics from SD card
    uint64_t total = SD_MMC.totalBytes();
    uint64_t used = SD_MMC.usedBytes();
    
    // Calculate free space, ensuring no underflow if used > total (shouldn't happen)
    uint64_t free = (total > used) ? (total - used) : 0;
    
    // Note: Casting from uint64_t to unsigned long (32-bit on ESP32)
    // This may overflow for SD cards larger than 4GB (4,294,967,295 bytes)
    // Consider changing return type to uint64_t in header for accurate large card support
    return (unsigned long)free;
}

unsigned long StorageManager::getUsedSpace() {
    if (!initialized) {
        return 0;
    }
    
    // Get used bytes directly from SD card filesystem
    uint64_t used = SD_MMC.usedBytes();
    
    // Note: Casting from uint64_t to unsigned long (32-bit on ESP32)
    // This may overflow for SD cards with >4GB of used space
    // Consider changing return type to uint64_t in header for accurate large card support
    return (unsigned long)used;
}

void StorageManager::printStorageInfo() {
    if (!initialized) {
        Serial.println("Storage not initialized");
        return;
    }
    
    // Display formatted storage information with clear section headers
    Serial.println("=== Storage Information ===");
    Serial.printf("Base Path: %s\n", basePath.c_str());
    Serial.printf("Initialized: %s\n", initialized ? "Yes" : "No");
    Serial.printf("Image Counter: %lu\n", imageCounter);
    
    // Get raw byte values from SD card
    uint64_t totalBytes = SD_MMC.totalBytes();
    uint64_t usedBytes = SD_MMC.usedBytes();
    uint64_t freeBytes = totalBytes - usedBytes;
    
    // Display sizes in both megabytes (human-readable) and bytes (precise)
    Serial.printf("Total Space: %llu MB (%llu bytes)\n", 
                  totalBytes / (1024 * 1024), totalBytes);
    Serial.printf("Used Space: %llu MB (%llu bytes)\n", 
                  usedBytes / (1024 * 1024), usedBytes);
    Serial.printf("Free Space: %llu MB (%llu bytes)\n", 
                  freeBytes / (1024 * 1024), freeBytes);
    
    // Calculate and display usage percentage
    // Avoid division by zero if total is somehow 0
    if (totalBytes > 0) {
        float usedPercent = (float)usedBytes / totalBytes * 100.0;
        Serial.printf("Usage: %.2f%%\n", usedPercent);
    }
    
    Serial.println("===========================");
}

std::vector<String> StorageManager::getImageFiles() {
    std::vector<String> imageFiles;
    
    // 1. Check initialization status (pointer/state validation)
    if (!initialized) {
        Serial.println("ERROR: Storage not initialized - cannot retrieve image files");
        Serial.println("RECOVERY: Call init() before attempting to list files");
        return imageFiles;  // Return empty vector for safe degradation
    }
    
    // 2. Validate basePath is not empty
    if (basePath.length() == 0) {
        Serial.println("ERROR: Base path is empty - invalid configuration");
        Serial.println("RECOVERY: Re-initialize storage manager with valid configuration");
        return imageFiles;
    }
    
    // 3. Check if SD card is still mounted and accessible
    uint8_t cardType = SD_MMC.cardType();
    if (cardType == CARD_NONE) {
        Serial.println("ERROR: SD Card not detected - card may have been removed");
        Serial.println("RECOVERY: Re-insert SD card and call init() again");
        Serial.println("TROUBLESHOOTING:");
        Serial.println("  - Verify SD card is properly inserted");
        Serial.println("  - Check for loose connections");
        Serial.println("  - Try reinitializing the storage manager");
        return imageFiles;
    }
    
<<<<<<< HEAD
    // Track directory scanning errors for reporting
    int failedDirOpens = 0;
    int successfulScans = 0;
    int totalFilesFound = 0;
    
    // Helper function to recursively scan directories with comprehensive error handling
    std::function<void(const String&, int)> scanDirectory = [&](const String& path, int depth) {
        // 4. Check recursion depth to prevent stack overflow
        if (depth > MAX_RECURSION_DEPTH) {
            Serial.printf("WARNING: Maximum recursion depth (%d) exceeded for path: %s\n", 
                         MAX_RECURSION_DEPTH, path.c_str());
            Serial.println("RECOVERY: Skipping deeper subdirectories to prevent stack overflow");
            return;
        }
        
        // 5. Validate path parameter
        if (path.length() == 0) {
            Serial.println("ERROR: Empty path provided to scanDirectory");
            failedDirOpens++;
            return;
        }
        
        // 6. Validate path length is reasonable (prevent buffer overflows)
        if (path.length() > MAX_PATH_LENGTH) {
            Serial.printf("ERROR: Path too long (%d chars): %s\n", path.length(), path.c_str());
            Serial.println("RECOVERY: Skipping this directory to prevent buffer overflow");
            failedDirOpens++;
            return;
        }
        
        // 7. Open directory with error checking
        File dir = SD_MMC.open(path);
        if (!dir) {
            Serial.printf("ERROR: Failed to open directory: %s\n", path.c_str());
            Serial.println("TROUBLESHOOTING:");
            Serial.println("  - Directory may not exist");
            Serial.println("  - SD card may be corrupted");
            Serial.println("  - Check file system integrity");
            failedDirOpens++;
            return;
        }
        
        // 8. Verify it's actually a directory
        if (!dir.isDirectory()) {
            Serial.printf("ERROR: Path is not a directory: %s\n", path.c_str());
            Serial.println("RECOVERY: Skipping this path");
            dir.close();
            failedDirOpens++;
            return;
        }
        
        successfulScans++;
        
        // 9. Iterate through directory entries with error handling
=======
    // Define recursive lambda function to scan directories
    // Lambda captures imageFiles vector by reference to accumulate results
    std::function<void(const String&)> scanDirectory = [&](const String& path) {
        File dir = SD_MMC.open(path);
        if (!dir || !dir.isDirectory()) {
            return;  // Skip if path is invalid or not a directory
        }
        
        // Iterate through all files and subdirectories in current directory
>>>>>>> 95000267
        File file = dir.openNextFile();
        int fileCount = 0;
        
        while (file) {
            // 10. Sanity check for infinite loops
            fileCount++;
            if (fileCount > MAX_FILES_PER_DIR) {
                Serial.printf("WARNING: Directory contains more than %d files: %s\n", 
                             MAX_FILES_PER_DIR, path.c_str());
                Serial.println("RECOVERY: Stopping scan of this directory to prevent excessive processing");
                break;
            }
            
            // 11. Validate file name
            const char* rawName = file.name();
            if (rawName == nullptr) {
                Serial.println("WARNING: Encountered file with null name - skipping");
                file = dir.openNextFile();
                continue;
            }
            
            String fileName = String(rawName);
            
            // 12. Validate filename is not empty
            if (fileName.length() == 0) {
                Serial.println("WARNING: Encountered file with empty name - skipping");
                file = dir.openNextFile();
                continue;
            }
            
            // 13. Process subdirectories recursively
            if (file.isDirectory()) {
<<<<<<< HEAD
                // Recursively scan subdirectories with incremented depth
                scanDirectory(fileName, depth + 1);
            } else {
                // 14. Check if file has valid image extension
=======
                // Recursively scan subdirectories to find all images
                // This handles the date-based directory structure (e.g., /images/20241029/)
                scanDirectory(fileName);
            } else {
                // Check if file has image extension (.jpg or .jpeg)
                // Case-insensitive check to handle different naming conventions
>>>>>>> 95000267
                if (fileName.endsWith(".jpg") || fileName.endsWith(".jpeg") || 
                    fileName.endsWith(".JPG") || fileName.endsWith(".JPEG")) {
                    
                    // 15. Additional validation - check file size is reasonable
                    size_t fileSize = file.size();
                    
                    if (fileSize > MAX_IMAGE_SIZE) {
                        Serial.printf("WARNING: Image file too large (%d bytes): %s\n", 
                                    fileSize, fileName.c_str());
                        Serial.println("RECOVERY: Skipping this file - may be corrupted");
                    } else if (fileSize < MIN_IMAGE_SIZE) {
                        Serial.printf("WARNING: Image file too small (%d bytes): %s\n", 
                                    fileSize, fileName.c_str());
                        Serial.println("RECOVERY: Skipping this file - may be corrupted or empty");
                    } else {
                        // File appears valid - add to list
                        imageFiles.push_back(fileName);
                        totalFilesFound++;
                    }
                }
            }
            
<<<<<<< HEAD
            // 16. Get next file with error handling
            File nextFile = dir.openNextFile();
            if (!nextFile && fileCount < MAX_FILES_PER_DIR) {
                // This is normal - end of directory
            }
            file = nextFile;
=======
            // Get next file in directory
            file = dir.openNextFile();
>>>>>>> 95000267
        }
        
        // 17. Close directory handle to free resources
        dir.close();
    };
    
<<<<<<< HEAD
    Serial.printf("Starting image file scan from: %s\n", basePath.c_str());
    
    // 18. Start scanning from base path with initial depth of 0
    try {
        scanDirectory(basePath, 0);
    } catch (...) {
        // 19. Catch any unexpected exceptions to prevent crashes
        Serial.println("ERROR: Unexpected exception during directory scan");
        Serial.println("RECOVERY: Returning partial results collected before exception");
        Serial.printf("Collected %d files before exception\n", totalFilesFound);
    }
    
    // 20. Report scanning results
    Serial.printf("Image file scan complete: Found %d images\n", totalFilesFound);
    if (failedDirOpens > 0) {
        Serial.printf("WARNING: Failed to open %d directories during scan\n", failedDirOpens);
        Serial.println("RECOVERY: Partial results returned - some images may be missing");
    }
    Serial.printf("Successfully scanned %d directories\n", successfulScans);
    
    // 21. Validate results before sorting
    if (imageFiles.empty()) {
        Serial.println("INFO: No image files found");
        return imageFiles;
    }
    
    // 22. Sort files in reverse order (newest first by filename) with error handling
    try {
        std::sort(imageFiles.begin(), imageFiles.end(), std::greater<String>());
        Serial.printf("Successfully sorted %d image files\n", imageFiles.size());
    } catch (const std::exception& e) {
        Serial.println("ERROR: Failed to sort image files");
        Serial.print("Exception: ");
        Serial.println(e.what());  // Use Serial.print/println to safely handle exception message
        Serial.println("RECOVERY: Returning unsorted results");
    } catch (...) {
        Serial.println("ERROR: Unknown exception during sort operation");
        Serial.println("RECOVERY: Returning unsorted results");
    }
=======
    // Start recursive scan from base path (/images)
    scanDirectory(basePath);
    
    // Sort files in reverse alphabetical order
    // Since filenames include timestamps (IMG_HHMMSS_XXX.jpg or IMG_XXXXXXXX.jpg),
    // reverse alphabetical order = newest first (higher timestamps = later files)
    std::sort(imageFiles.begin(), imageFiles.end(), std::greater<String>());
>>>>>>> 95000267
    
    return imageFiles;
}

unsigned long StorageManager::getImageCount() {
    if (!initialized) {
        return 0;
    }
    return imageCounter;
}<|MERGE_RESOLUTION|>--- conflicted
+++ resolved
@@ -401,72 +401,7 @@
         return imageFiles;
     }
     
-<<<<<<< HEAD
-    // Track directory scanning errors for reporting
-    int failedDirOpens = 0;
-    int successfulScans = 0;
-    int totalFilesFound = 0;
-    
-    // Helper function to recursively scan directories with comprehensive error handling
-    std::function<void(const String&, int)> scanDirectory = [&](const String& path, int depth) {
-        // 4. Check recursion depth to prevent stack overflow
-        if (depth > MAX_RECURSION_DEPTH) {
-            Serial.printf("WARNING: Maximum recursion depth (%d) exceeded for path: %s\n", 
-                         MAX_RECURSION_DEPTH, path.c_str());
-            Serial.println("RECOVERY: Skipping deeper subdirectories to prevent stack overflow");
-            return;
-        }
-        
-        // 5. Validate path parameter
-        if (path.length() == 0) {
-            Serial.println("ERROR: Empty path provided to scanDirectory");
-            failedDirOpens++;
-            return;
-        }
-        
-        // 6. Validate path length is reasonable (prevent buffer overflows)
-        if (path.length() > MAX_PATH_LENGTH) {
-            Serial.printf("ERROR: Path too long (%d chars): %s\n", path.length(), path.c_str());
-            Serial.println("RECOVERY: Skipping this directory to prevent buffer overflow");
-            failedDirOpens++;
-            return;
-        }
-        
-        // 7. Open directory with error checking
-        File dir = SD_MMC.open(path);
-        if (!dir) {
-            Serial.printf("ERROR: Failed to open directory: %s\n", path.c_str());
-            Serial.println("TROUBLESHOOTING:");
-            Serial.println("  - Directory may not exist");
-            Serial.println("  - SD card may be corrupted");
-            Serial.println("  - Check file system integrity");
-            failedDirOpens++;
-            return;
-        }
-        
-        // 8. Verify it's actually a directory
-        if (!dir.isDirectory()) {
-            Serial.printf("ERROR: Path is not a directory: %s\n", path.c_str());
-            Serial.println("RECOVERY: Skipping this path");
-            dir.close();
-            failedDirOpens++;
-            return;
-        }
-        
-        successfulScans++;
-        
-        // 9. Iterate through directory entries with error handling
-=======
-    // Define recursive lambda function to scan directories
-    // Lambda captures imageFiles vector by reference to accumulate results
-    std::function<void(const String&)> scanDirectory = [&](const String& path) {
-        File dir = SD_MMC.open(path);
-        if (!dir || !dir.isDirectory()) {
-            return;  // Skip if path is invalid or not a directory
-        }
-        
-        // Iterate through all files and subdirectories in current directory
->>>>>>> 95000267
+
         File file = dir.openNextFile();
         int fileCount = 0;
         
@@ -499,19 +434,7 @@
             
             // 13. Process subdirectories recursively
             if (file.isDirectory()) {
-<<<<<<< HEAD
-                // Recursively scan subdirectories with incremented depth
-                scanDirectory(fileName, depth + 1);
-            } else {
-                // 14. Check if file has valid image extension
-=======
-                // Recursively scan subdirectories to find all images
-                // This handles the date-based directory structure (e.g., /images/20241029/)
-                scanDirectory(fileName);
-            } else {
-                // Check if file has image extension (.jpg or .jpeg)
-                // Case-insensitive check to handle different naming conventions
->>>>>>> 95000267
+
                 if (fileName.endsWith(".jpg") || fileName.endsWith(".jpeg") || 
                     fileName.endsWith(".JPG") || fileName.endsWith(".JPEG")) {
                     
@@ -534,72 +457,14 @@
                 }
             }
             
-<<<<<<< HEAD
-            // 16. Get next file with error handling
-            File nextFile = dir.openNextFile();
-            if (!nextFile && fileCount < MAX_FILES_PER_DIR) {
-                // This is normal - end of directory
-            }
-            file = nextFile;
-=======
-            // Get next file in directory
-            file = dir.openNextFile();
->>>>>>> 95000267
+
         }
         
         // 17. Close directory handle to free resources
         dir.close();
     };
     
-<<<<<<< HEAD
-    Serial.printf("Starting image file scan from: %s\n", basePath.c_str());
-    
-    // 18. Start scanning from base path with initial depth of 0
-    try {
-        scanDirectory(basePath, 0);
-    } catch (...) {
-        // 19. Catch any unexpected exceptions to prevent crashes
-        Serial.println("ERROR: Unexpected exception during directory scan");
-        Serial.println("RECOVERY: Returning partial results collected before exception");
-        Serial.printf("Collected %d files before exception\n", totalFilesFound);
-    }
-    
-    // 20. Report scanning results
-    Serial.printf("Image file scan complete: Found %d images\n", totalFilesFound);
-    if (failedDirOpens > 0) {
-        Serial.printf("WARNING: Failed to open %d directories during scan\n", failedDirOpens);
-        Serial.println("RECOVERY: Partial results returned - some images may be missing");
-    }
-    Serial.printf("Successfully scanned %d directories\n", successfulScans);
-    
-    // 21. Validate results before sorting
-    if (imageFiles.empty()) {
-        Serial.println("INFO: No image files found");
-        return imageFiles;
-    }
-    
-    // 22. Sort files in reverse order (newest first by filename) with error handling
-    try {
-        std::sort(imageFiles.begin(), imageFiles.end(), std::greater<String>());
-        Serial.printf("Successfully sorted %d image files\n", imageFiles.size());
-    } catch (const std::exception& e) {
-        Serial.println("ERROR: Failed to sort image files");
-        Serial.print("Exception: ");
-        Serial.println(e.what());  // Use Serial.print/println to safely handle exception message
-        Serial.println("RECOVERY: Returning unsorted results");
-    } catch (...) {
-        Serial.println("ERROR: Unknown exception during sort operation");
-        Serial.println("RECOVERY: Returning unsorted results");
-    }
-=======
-    // Start recursive scan from base path (/images)
-    scanDirectory(basePath);
-    
-    // Sort files in reverse alphabetical order
-    // Since filenames include timestamps (IMG_HHMMSS_XXX.jpg or IMG_XXXXXXXX.jpg),
-    // reverse alphabetical order = newest first (higher timestamps = later files)
-    std::sort(imageFiles.begin(), imageFiles.end(), std::greater<String>());
->>>>>>> 95000267
+
     
     return imageFiles;
 }
