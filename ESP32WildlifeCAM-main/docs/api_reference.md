--- conflicted
+++ resolved
@@ -1,124 +1,4 @@
 # 📚 ESP32 Wildlife Camera API Reference
-
-<<<<<<< HEAD
-## Table of Contents
-1. [Core Classes](#core-classes)
-2. [Data Structures](#data-structures)
-3. [Web API Endpoints](#web-api-endpoints)
-4. [Configuration APIs](#configuration-apis)
-5. [Event System](#event-system)
-6. [Error Handling](#error-handling)
-7. [Usage Examples](#usage-examples)
-=======
-This document provides comprehensive API reference for the ESP32 Wildlife Camera project, including the new AI-powered wildlife detection capabilities.
-
-## AI and Machine Learning Classes
-
-### TensorFlowLiteImplementation
-*TensorFlow Lite Micro integration for wildlife detection.*
-
-#### Initialization
-```cpp
-#include "ai/tensorflow_lite_implementation.h"
-
-// Initialize TensorFlow Lite system
-bool initializeTensorFlowLite();
-
-// Clean up resources
-void cleanupTensorFlowLite();
-
-// Load models from directory
-bool loadWildlifeModels(const char* modelsDirectory);
-```
-
-#### Methods
-- `init()` - Initialize TensorFlow Lite Micro system
-- `loadModel(WildlifeModelType type, const char* modelPath)` - Load specific model
-- `runInference(WildlifeModelType type, const uint8_t* imageData, uint32_t width, uint32_t height)` - Run inference
-- `detectSpecies(const CameraFrame& frame)` - Detect wildlife species
-- `analyzeBehavior(const CameraFrame& frame)` - Analyze animal behavior
-- `detectMotion(const CameraFrame& frame)` - AI-enhanced motion detection
-- `detectHuman(const CameraFrame& frame)` - Human presence detection
-- `validateModel(const char* modelPath)` - Validate model file
-- `benchmarkModel(WildlifeModelType type, uint32_t iterations)` - Performance benchmarking
-
-#### Model Types
-```cpp
-enum WildlifeModelType {
-    MODEL_SPECIES_CLASSIFIER,  // Wildlife species identification
-    MODEL_BEHAVIOR_ANALYZER,   // Animal behavior analysis
-    MODEL_MOTION_DETECTOR,     // AI-enhanced motion detection
-    MODEL_HUMAN_DETECTOR,      // Human detection
-    MODEL_COUNT
-};
-```
-
-#### Performance Monitoring
-```cpp
-// Enable performance monitoring
-void enablePerformanceMonitoring(bool enable);
-
-// Get performance metrics
-uint32_t getAverageInferenceTime(WildlifeModelType type);
-float getModelAccuracy(WildlifeModelType type);
-size_t getMemoryUsage();
-```
-
-### WildlifeClassifier
-*High-level wildlife species classification interface.*
-
-#### Initialization
-```cpp
-#include "ai/wildlife_classifier.h"
-
-WildlifeClassifier classifier;
-bool success = classifier.initialize();
-```
-
-#### Methods
-- `initialize()` - Initialize classifier system
-- `classifyFrame(camera_fb_t* frame)` - Classify species in camera frame
-- `classifyImage(const uint8_t* imageData, size_t imageSize, uint16_t width, uint16_t height)` - Classify species in image data
-- `setConfidenceThreshold(float threshold)` - Set minimum confidence threshold
-- `setEnabled(bool enable)` - Enable/disable classifier
-- `getStatistics()` - Get classification statistics
-- `resetStatistics()` - Reset performance statistics
-- `cleanup()` - Clean up resources
-
-#### Species Types
-```cpp
-enum class SpeciesType {
-    UNKNOWN = 0,
-    WHITE_TAILED_DEER = 1,
-    BLACK_BEAR = 2,
-    RED_FOX = 3,
-    GRAY_WOLF = 4,
-    MOUNTAIN_LION = 5,
-    ELK = 6,
-    MOOSE = 7,
-    RACCOON = 8,
-    COYOTE = 9,
-    BOBCAT = 10,
-    WILD_TURKEY = 11,
-    BALD_EAGLE = 12,
-    RED_TAILED_HAWK = 13,
-    GREAT_BLUE_HERON = 14,
-    HUMAN = 50
-};
-```
-
-#### Static Utility Methods
-```cpp
-// Get human-readable species name
-static String getSpeciesName(SpeciesType species);
-
-// Get confidence level description
-static String getConfidenceLevelDescription(ConfidenceLevel level);
-
-// Check if species is potentially dangerous
-static bool isDangerousSpecies(SpeciesType species);
-```
->>>>>>> b5254e7c
 
 ## Core Classes
 
@@ -288,357 +168,6 @@
 
 ## Data Structures
 
-<<<<<<< HEAD
-### CameraConfig
-```cpp
-struct CameraConfig {
-    framesize_t resolution = FRAMESIZE_UXGA;
-    int quality = 10;              // 0-63, lower = better quality
-    pixformat_t format = PIXFORMAT_JPEG;
-    bool enablePSRAM = true;
-    bool enableBurst = false;
-    bool enableTimeLapse = false;
-    bool enableNightVision = false;
-    int flashIntensity = 0;        // 0-255
-};
-```
-
-### MotionData
-=======
-### InferenceResult
-*TensorFlow Lite inference result structure.*
-
-```cpp
-struct InferenceResult {
-    float confidence;           // Confidence score (0.0-1.0)
-    String className;           // Detected class name
-    uint32_t classIndex;        // Class index
-    uint32_t inferenceTime;     // Inference time in milliseconds
-    bool valid;                 // Result validity flag
-};
-```
-
-### ClassificationResult
-*Wildlife classification result structure.*
-
-```cpp
-struct ClassificationResult {
-    SpeciesType species;                    // Detected species
-    float confidence;                       // Confidence score (0.0-1.0)
-    ConfidenceLevel confidenceLevel;        // Confidence category
-    uint32_t inferenceTime;                 // Processing time (ms)
-    bool isValid;                          // Detection validity
-    String speciesName;                    // Human-readable species name
-    uint8_t animalCount;                   // Number of animals detected
-    float boundingBoxes[10][4];            // Bounding boxes [x, y, w, h]
-};
-```
-
-### CameraMetadata
-```cpp
-struct CameraMetadata {
-    unsigned long timestamp;
-    int batteryLevel;
-    bool motionDetected;
-    float temperature;
-    float humidity;
-    int lightLevel;
-    int imageWidth;
-    int imageHeight;
-    float compressionRatio;
-    
-    // AI Enhancement Fields
-    bool aiProcessed;
-    String detectedSpecies;
-    float speciesConfidence;
-    bool dangerousSpeciesAlert;
-};
-```
-
-### ModelInfo
-*TensorFlow Lite model information structure.*
-
-```cpp
-struct ModelInfo {
-    WildlifeModelType type;     // Model type identifier
-    String name;                // Human-readable model name
-    String filename;            // Model filename
-    size_t size;               // Model size in bytes
-    uint32_t version;          // Model version
-    bool loaded;               // Load status
-    float accuracy;            // Model accuracy
-    uint32_t inputWidth;       // Input image width
-    uint32_t inputHeight;      // Input image height
-    uint32_t channels;         // Input channels (1 or 3)
-};
-```
-
-### Configuration Options
-*Configuration parameters and their descriptions.*
-
-```cpp
-// AI Configuration
-#define SPECIES_CONFIDENCE_THRESHOLD 0.7f
-#define TFLITE_ARENA_SIZE (512 * 1024)
-#define MAX_SPECIES_COUNT 50
-#define AI_INFERENCE_TIMEOUT_MS 5000
-
-// Model Paths
-#define MODELS_PRIMARY_PATH "/models/"
-#define MODELS_SD_PATH "/sd/models/"
-#define MODELS_ALT_PATH "/data/models/"
-```
-
-## Examples
-
-### Basic AI Wildlife Detection
-```cpp
-#include "ai/wildlife_classifier.h"
-#include "camera_handler.h"
-
-WildlifeClassifier classifier;
-
-void setup() {
-    Serial.begin(115200);
-    
-    // Initialize camera
-    CameraHandler::init();
-    
-    // Initialize AI classifier
-    if (!classifier.initialize()) {
-        Serial.println("ERROR: Failed to initialize wildlife classifier");
-        return;
-    }
-    
-    Serial.println("Wildlife AI system ready");
-}
-
-void loop() {
-    if (motionDetected) {
-        // Capture image
-        camera_fb_t* frame = esp_camera_fb_get();
-        
-        // Classify wildlife
-        WildlifeClassifier::ClassificationResult result = classifier.classifyFrame(frame);
-        
-        if (result.isValid) {
-            Serial.printf("Detected: %s (%.1f%% confidence)\n", 
-                         result.speciesName.c_str(), 
-                         result.confidence * 100);
-            
-            // Check for dangerous species
-            if (WildlifeClassifier::isDangerousSpecies(result.species)) {
-                Serial.println("⚠️ DANGEROUS SPECIES ALERT!");
-                // Trigger alert system
-                sendDangerousSpeciesAlert(result);
-            }
-        }
-        
-        esp_camera_fb_return(frame);
-    }
-    
-    delay(1000);
-}
-```
-
-### Advanced TensorFlow Lite Usage
-```cpp
-#include "ai/tensorflow_lite_implementation.h"
-
-void setup() {
-    // Initialize TensorFlow Lite system
-    if (!initializeTensorFlowLite()) {
-        Serial.println("ERROR: TensorFlow Lite initialization failed");
-        return;
-    }
-    
-    // Load models
-    if (!loadWildlifeModels("/models")) {
-        Serial.println("WARNING: No models loaded, using fallback mode");
-    }
-    
-    // Validate models
-    bool speciesModelValid = g_tensorflowImplementation->validateModel(
-        "/models/species_classifier_v1.0.0.tflite");
-    
-    if (speciesModelValid) {
-        Serial.println("Species classifier model validated successfully");
-    }
-    
-    // Enable performance monitoring
-    g_tensorflowImplementation->enablePerformanceMonitoring(true);
-    
-    // Benchmark performance
-    g_tensorflowImplementation->benchmarkModel(MODEL_SPECIES_CLASSIFIER, 10);
-}
-
-void loop() {
-    // Multi-model inference example
-    camera_fb_t* frame = esp_camera_fb_get();
-    
-    CameraFrame cameraFrame;
-    cameraFrame.data = frame->buf;
-    cameraFrame.width = frame->width;
-    cameraFrame.height = frame->height;
-    
-    // Run different types of inference
-    InferenceResult speciesResult = g_tensorflowImplementation->detectSpecies(cameraFrame);
-    InferenceResult motionResult = g_tensorflowImplementation->detectMotion(cameraFrame);
-    InferenceResult humanResult = g_tensorflowImplementation->detectHuman(cameraFrame);
-    
-    // Process results
-    if (speciesResult.valid) {
-        Serial.printf("Species: %s (%.2f)\n", speciesResult.className.c_str(), speciesResult.confidence);
-    }
-    
-    if (motionResult.valid && motionResult.confidence > 0.8) {
-        Serial.println("High-confidence motion detected");
-    }
-    
-    if (humanResult.valid && humanResult.confidence > 0.9) {
-        Serial.println("Human presence detected");
-    }
-    
-    esp_camera_fb_return(frame);
-    delay(5000);
-}
-```
-
-### Memory-Optimized AI Usage
-```cpp
-#include "ai/tensorflow_lite_implementation.h"
-#include "optimizations/memory_optimizer.h"
-
-void setup() {
-    // Initialize memory optimizer
-    MemoryOptimizer::init();
-    
-    // Initialize TensorFlow Lite with memory optimization
-    if (!initializeTensorFlowLite()) {
-        Serial.println("ERROR: Failed to initialize AI system");
-        return;
-    }
-    
-    // Monitor memory usage
-    size_t memoryUsage = g_tensorflowImplementation->getMemoryUsage();
-    Serial.printf("AI system memory usage: %d bytes\n", memoryUsage);
-    
-    // Check fragmentation
-    size_t fragmentation = MemoryOptimizer::getFragmentationLevel();
-    Serial.printf("Memory fragmentation: %d%%\n", fragmentation);
-}
-
-void classifyWithMemoryMonitoring(camera_fb_t* frame) {
-    // Check memory before inference
-    size_t freeHeap = ESP.getFreeHeap();
-    size_t freePsram = ESP.getFreePsram();
-    
-    Serial.printf("Before inference - Heap: %d, PSRAM: %d\n", freeHeap, freePsram);
-    
-    // Run classification
-    WildlifeClassifier::ClassificationResult result = classifier.classifyFrame(frame);
-    
-    // Check memory after inference  
-    size_t freeHeapAfter = ESP.getFreeHeap();
-    size_t freePsramAfter = ESP.getFreePsram();
-    
-    Serial.printf("After inference - Heap: %d, PSRAM: %d\n", freeHeapAfter, freePsramAfter);
-    
-    // Defragment if needed
-    if (MemoryOptimizer::getFragmentationLevel() > 40) {
-        MemoryOptimizer::defragmentHeap();
-        Serial.println("Memory defragmentation performed");
-    }
-}
-```
-
-## Error Codes
-
-### AI System Error Codes
-
-| Code | Name | Description |
-|------|------|-------------|
-| `AI_SUCCESS` | Success | Operation completed successfully |
-| `AI_ERROR_INIT_FAILED` | Initialization Failed | TensorFlow Lite initialization failed |
-| `AI_ERROR_MODEL_NOT_FOUND` | Model Not Found | Model file not found in specified paths |
-| `AI_ERROR_MODEL_INVALID` | Invalid Model | Model file is corrupted or invalid |
-| `AI_ERROR_INSUFFICIENT_MEMORY` | Insufficient Memory | Not enough memory for model loading |
-| `AI_ERROR_INFERENCE_FAILED` | Inference Failed | Model inference execution failed |
-| `AI_ERROR_TIMEOUT` | Timeout | Inference exceeded maximum time limit |
-| `AI_ERROR_INVALID_INPUT` | Invalid Input | Input data format or size is invalid |
-
-### Memory Management Error Codes
-
-| Code | Name | Description |
-|------|------|-------------|
-| `MEM_SUCCESS` | Success | Memory operation successful |
-| `MEM_ERROR_ALLOCATION_FAILED` | Allocation Failed | Memory allocation failed |
-| `MEM_ERROR_HIGH_FRAGMENTATION` | High Fragmentation | Memory fragmentation above threshold |
-| `MEM_ERROR_PSRAM_UNAVAILABLE` | PSRAM Unavailable | PSRAM not found or accessible |
-
-## Performance Benchmarks
-
-### Target Performance Metrics
-
-| Operation | Target Time | Acceptable Time | Memory Usage |
-|-----------|-------------|-----------------|--------------|
-| Species Classification | <1000ms | <2000ms | <512KB |
-| Behavior Analysis | <800ms | <1500ms | <384KB |
-| Motion Detection | <200ms | <500ms | <128KB |
-| Human Detection | <600ms | <1200ms | <256KB |
-| Model Loading | <5000ms | <10000ms | <4MB |
-
-### Accuracy Targets
-
-| Model Type | Target Accuracy | Minimum Accuracy |
-|------------|----------------|------------------|
-| Species Classifier | >95% | >90% |
-| Behavior Analyzer | >90% | >85% |
-| Motion Detector | >98% | >95% |
-| Human Detector | >97% | >93% |
-
----
-
-*For detailed ML workflow documentation, see [ML_WORKFLOW.md](../docs/ML_WORKFLOW.md)*
-
-*For deployment scenarios, see [docs/deployment/scenarios/](../docs/deployment/scenarios/)*
-
-### CameraHandler
-*Camera management and image capture functionality.*
-
-#### Methods
-- `init()` - Initialize camera system
-- `captureImage()` - Capture a single image
-- `getStatus()` - Get camera status
-
-### MotionFilter
-*Motion detection and filtering system.*
-
-#### Methods
-- `init()` - Initialize motion detection
-- `checkMotion()` - Check for motion events
-- `setThreshold()` - Configure motion sensitivity
-
-### SolarManager
-*Solar power management and battery monitoring.*
-
-#### Methods
-- `init()` - Initialize power management
-- `getBatteryLevel()` - Get current battery level
-- `getSolarVoltage()` - Get solar panel voltage
-
-### LoraMesh
-*LoRa mesh networking functionality.*
-
-#### Methods
-- `init()` - Initialize LoRa network
-- `sendMessage()` - Send data over LoRa
-- `receiveMessage()` - Receive LoRa messages
-
-## Data Structures
-
-### CameraMetadata
->>>>>>> b5254e7c
 ```cpp
 struct MotionData {
     unsigned long timestamp;
