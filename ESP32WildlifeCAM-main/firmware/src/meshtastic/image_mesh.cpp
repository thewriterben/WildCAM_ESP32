/**
 * @file image_mesh.cpp
 * @brief Image Transmission over Mesh Network Implementation for ESP32WildlifeCAM
 * 
 * Comprehensive implementation of image transmission over LoRa mesh with
 * chunking, compression, error correction, and progressive delivery.
 */

#include "image_mesh.h"
#include "../debug_utils.h"
<<<<<<< HEAD
#include "../../sensors/gps_manager.h"
=======
#include "../sensors/gps_manager.h"
>>>>>>> 7ddb2b8f
#include <FS.h>
#include <LittleFS.h>
#include <esp_crc.h>

<<<<<<< HEAD
// External GPS manager instance (can be nullptr if not available)
extern GPSManager* g_gpsManager;
=======
// External GPS manager instance (defined in main.cpp or similar)
extern GPSManager* gpsManager;
>>>>>>> 7ddb2b8f

// Static instance for callback access
ImageMesh* ImageMesh::instance_ = nullptr;

// ===========================
// CONSTRUCTOR/DESTRUCTOR
// ===========================

ImageMesh::ImageMesh()
    : initialized_(false)
    , meshInterface_(nullptr)
    , lastMaintenanceTime_(0)
    , imageTransmittedCallback_(nullptr)
    , imageReceivedCallback_(nullptr)
    , chunkReceivedCallback_(nullptr)
    , transmissionProgressCallback_(nullptr)
    , errorCallback_(nullptr)
{
    instance_ = this;
    
    // Initialize statistics
    memset(&statistics_, 0, sizeof(statistics_));
    
    // Initialize default configuration
    config_ = createDefaultImageMeshConfig();
}

ImageMesh::~ImageMesh() {
    cleanup();
    instance_ = nullptr;
}

// ===========================
// INITIALIZATION
// ===========================

bool ImageMesh::init(MeshInterface* meshInterface) {
    DEBUG_PRINTLN("ImageMesh: Initializing...");
    
    if (!meshInterface) {
        DEBUG_PRINTLN("ImageMesh: Invalid mesh interface");
        return false;
    }
    
    meshInterface_ = meshInterface;
    
    // Initialize LittleFS for image storage
    if (!LittleFS.begin()) {
        DEBUG_PRINTLN("ImageMesh: Failed to initialize LittleFS");
        return false;
    }
    
    // Set up mesh message callback
    meshInterface_->setMessageCallback(onMeshMessage);
    
    initialized_ = true;
    
    DEBUG_PRINTLN("ImageMesh: Initialized successfully");
    
    return true;
}

bool ImageMesh::configure(const ImageMeshConfig& config) {
    if (!initialized_) {
        return false;
    }
    
    config_ = config;
    
    DEBUG_PRINTLN("ImageMesh: Configuration updated");
    
    return true;
}

void ImageMesh::cleanup() {
    // Clear all data structures
    imageMetadata_.clear();
    imageData_.clear();
    thumbnailData_.clear();
    transmissionRequests_.clear();
    transmissionProgress_.clear();
    transmissionChunks_.clear();
    receptionStates_.clear();
    chunkRetryTimes_.clear();
    ackTimeouts_.clear();
    
    initialized_ = false;
}

// ===========================
// IMAGE TRANSMISSION
// ===========================

uint32_t ImageMesh::transmitImage(camera_fb_t* frameBuffer, uint32_t destination, 
                                 ImageTransmissionMode mode) {
    if (!initialized_ || !frameBuffer || frameBuffer->len == 0) {
        return 0;
    }
    
    // Generate unique image ID
    uint32_t imageId = generateImageId();
    
    // Convert frame buffer to vector
    std::vector<uint8_t> imageData(frameBuffer->buf, frameBuffer->buf + frameBuffer->len);
    
    // Create metadata
    ImageMetadata metadata;
    metadata.imageId = imageId;
    metadata.filename = "IMG_" + String(imageId, HEX) + ".jpg";
    metadata.fileSize = frameBuffer->len;
    metadata.width = frameBuffer->width;
    metadata.height = frameBuffer->height;
    metadata.jpegQuality = config_.defaultCompression;
    metadata.crc32 = calculateCRC32(imageData);
    metadata.captureTime = millis();
    metadata.motionTriggered = true;
    
<<<<<<< HEAD
    // Get GPS coordinates from GPS manager if available
    if (g_gpsManager != nullptr && g_gpsManager->hasFix()) {
        metadata.latitude = g_gpsManager->getLatitude();
        metadata.longitude = g_gpsManager->getLongitude();
=======
    // Get GPS coordinates from GPSManager if available
    if (gpsManager != nullptr && gpsManager->hasFix()) {
        metadata.latitude = gpsManager->getLatitude();
        metadata.longitude = gpsManager->getLongitude();
>>>>>>> 7ddb2b8f
    } else {
        metadata.latitude = 0.0;
        metadata.longitude = 0.0;
    }
    
    metadata.detectedSpecies = "";
    metadata.detectionConfidence = 0.0;
    
    // Store image data and metadata
    imageData_[imageId] = imageData;
    imageMetadata_[imageId] = metadata;
    
    // Create chunks
    createImageChunks(imageId, imageData);
    
    // Create transmission request
    ImageTransmissionRequest request;
    request.imageId = imageId;
    request.destination = destination;
    request.mode = mode;
    request.compression = config_.defaultCompression;
    request.priority = 128;
    request.maxRetries = config_.maxRetries;
    request.retryDelay = config_.retryDelay;
    request.requireAck = true;
    request.requestTime = millis();
    
    // Add to transmission queue
    transmissionRequests_[imageId] = request;
    
    // Initialize progress tracking
    ImageTransmissionProgress progress;
    progress.imageId = imageId;
    progress.status = STATUS_PENDING;
    progress.chunksTransmitted = 0;
    progress.chunksAcknowledged = 0;
    progress.totalChunks = metadata.totalChunks;
    progress.bytesTransmitted = 0;
    progress.totalBytes = metadata.fileSize;
    progress.retryCount = 0;
    progress.progressPercentage = 0.0;
    progress.startTime = millis();
    progress.estimatedTimeRemaining = 0;
    progress.transmissionRate = 0;
    
    transmissionProgress_[imageId] = progress;
    
    DEBUG_PRINTF("ImageMesh: Queued image transmission (ID: %08X, size: %d bytes)\n", 
                 imageId, frameBuffer->len);
    
    return imageId;
}

uint32_t ImageMesh::transmitImageFile(const String& filename, uint32_t destination, 
                                     ImageTransmissionMode mode) {
    if (!LittleFS.exists(filename)) {
        DEBUG_PRINTF("ImageMesh: File not found: %s\n", filename.c_str());
        return 0;
    }
    
    File file = LittleFS.open(filename, "r");
    if (!file) {
        DEBUG_PRINTF("ImageMesh: Failed to open file: %s\n", filename.c_str());
        return 0;
    }
    
    size_t fileSize = file.size();
    std::vector<uint8_t> imageData(fileSize);
    file.readBytes((char*)imageData.data(), fileSize);
    file.close();
    
    // Create a mock frame buffer
    camera_fb_t frameBuffer;
    frameBuffer.buf = imageData.data();
    frameBuffer.len = fileSize;
    frameBuffer.width = 1600;  // Default dimensions
    frameBuffer.height = 1200;
    frameBuffer.format = PIXFORMAT_JPEG;
    
    return transmitImage(&frameBuffer, destination, mode);
}

bool ImageMesh::transmitThumbnail(uint32_t imageId, uint32_t destination) {
    auto thumbnailIt = thumbnailData_.find(imageId);
    if (thumbnailIt == thumbnailData_.end()) {
        // Generate thumbnail if not exists
        auto imageIt = imageData_.find(imageId);
        if (imageIt == imageData_.end()) {
            return false;
        }
        
        std::vector<uint8_t> thumbnail = generateThumbnail(imageIt->second);
        thumbnailData_[imageId] = thumbnail;
        thumbnailIt = thumbnailData_.find(imageId);
    }
    
    // Transmit thumbnail as single packet
    DynamicJsonDocument doc(512);
    doc["type"] = "thumbnail";
    doc["imageId"] = imageId;
    doc["size"] = thumbnailIt->second.size();
    
    String jsonString;
    serializeJson(doc, jsonString);
    
    std::vector<uint8_t> payload(jsonString.begin(), jsonString.end());
    payload.insert(payload.end(), thumbnailIt->second.begin(), thumbnailIt->second.end());
    
    return meshInterface_->sendMessage(destination, PACKET_TYPE_DATA, payload, PRIORITY_HIGH);
}

bool ImageMesh::transmitMetadata(uint32_t imageId, uint32_t destination) {
    auto metadataIt = imageMetadata_.find(imageId);
    if (metadataIt == imageMetadata_.end()) {
        return false;
    }
    
    std::vector<uint8_t> payload = serializeMetadata(metadataIt->second);
    
    return meshInterface_->sendMessage(destination, PACKET_TYPE_DATA, payload, PRIORITY_NORMAL);
}

// ===========================
// TRANSMISSION CONTROL
// ===========================

bool ImageMesh::pauseTransmission(uint32_t imageId) {
    auto progressIt = transmissionProgress_.find(imageId);
    if (progressIt != transmissionProgress_.end()) {
        progressIt->second.status = STATUS_PAUSED;
        return true;
    }
    return false;
}

bool ImageMesh::resumeTransmission(uint32_t imageId) {
    auto progressIt = transmissionProgress_.find(imageId);
    if (progressIt != transmissionProgress_.end() && 
        progressIt->second.status == STATUS_PAUSED) {
        progressIt->second.status = STATUS_IN_PROGRESS;
        return true;
    }
    return false;
}

bool ImageMesh::cancelTransmission(uint32_t imageId) {
    auto progressIt = transmissionProgress_.find(imageId);
    if (progressIt != transmissionProgress_.end()) {
        progressIt->second.status = STATUS_CANCELLED;
        
        // Clean up transmission data
        transmissionRequests_.erase(imageId);
        transmissionChunks_.erase(imageId);
        
        return true;
    }
    return false;
}

// ===========================
// PROCESSING AND MAINTENANCE
// ===========================

void ImageMesh::process() {
    if (!initialized_) {
        return;
    }
    
    // Process transmission queue
    processTransmissionQueue();
    
    // Handle timeouts and retries
    unsigned long currentTime = millis();
    
    // Check for ACK timeouts
    for (auto& pair : ackTimeouts_) {
        if (currentTime - pair.second > config_.ackTimeout) {
            // Handle timeout
            uint32_t imageId = pair.first;
            auto progressIt = transmissionProgress_.find(imageId);
            if (progressIt != transmissionProgress_.end()) {
                progressIt->second.retryCount++;
                if (progressIt->second.retryCount >= config_.maxRetries) {
                    handleTransmissionError(imageId, "ACK timeout exceeded max retries");
                } else {
                    // Retry chunk
                    // Implementation would retry the specific chunk
                }
            }
        }
    }
    
    // Perform maintenance
    if (currentTime - lastMaintenanceTime_ > 60000) {  // Every minute
        performMaintenance();
        lastMaintenanceTime_ = currentTime;
    }
}

void ImageMesh::performMaintenance() {
    // Clean up expired data
    cleanupExpiredData();
    
    // Limit memory usage
    limitMemoryUsage();
    
    // Update statistics
    // Statistics are updated in real-time during transmission/reception
}

bool ImageMesh::processTransmissionQueue() {
    bool processed = false;
    
    for (auto& pair : transmissionProgress_) {
        uint32_t imageId = pair.first;
        ImageTransmissionProgress& progress = pair.second;
        
        if (progress.status == STATUS_PENDING) {
            // Start transmission
            progress.status = STATUS_IN_PROGRESS;
            progress.startTime = millis();
            
            // Start with metadata or thumbnail based on mode
            auto requestIt = transmissionRequests_.find(imageId);
            if (requestIt != transmissionRequests_.end()) {
                if (requestIt->second.mode == MODE_PROGRESSIVE || 
                    requestIt->second.mode == MODE_THUMBNAIL_ONLY) {
                    transmitThumbnail(imageId, requestIt->second.destination);
                }
                transmitMetadata(imageId, requestIt->second.destination);
            }
            
            processed = true;
        } else if (progress.status == STATUS_IN_PROGRESS) {
            // Continue transmission
            if (transmitNextChunk(imageId)) {
                processed = true;
            }
        }
    }
    
    return processed;
}

bool ImageMesh::transmitNextChunk(uint32_t imageId) {
    auto chunksIt = transmissionChunks_.find(imageId);
    auto progressIt = transmissionProgress_.find(imageId);
    auto requestIt = transmissionRequests_.find(imageId);
    
    if (chunksIt == transmissionChunks_.end() || 
        progressIt == transmissionProgress_.end() ||
        requestIt == transmissionRequests_.end()) {
        return false;
    }
    
    // Find next chunk to transmit
    for (size_t i = 0; i < chunksIt->second.size(); i++) {
        if (i >= progressIt->second.chunksTransmitted) {
            // Transmit this chunk
            bool success = transmitChunk(chunksIt->second[i], requestIt->second.destination);
            
            if (success) {
                progressIt->second.chunksTransmitted++;
                progressIt->second.bytesTransmitted += chunksIt->second[i].chunkSize;
                
                // Update progress percentage
                progressIt->second.progressPercentage = 
                    (float)progressIt->second.chunksTransmitted / progressIt->second.totalChunks * 100.0;
                
                // Calculate transmission rate
                unsigned long elapsed = millis() - progressIt->second.startTime;
                if (elapsed > 0) {
                    progressIt->second.transmissionRate = 
                        (progressIt->second.bytesTransmitted * 1000) / elapsed;
                }
                
                // Estimate time remaining
                if (progressIt->second.transmissionRate > 0) {
                    uint32_t remainingBytes = progressIt->second.totalBytes - progressIt->second.bytesTransmitted;
                    progressIt->second.estimatedTimeRemaining = 
                        (remainingBytes * 1000) / progressIt->second.transmissionRate;
                }
                
                // Call progress callback
                if (transmissionProgressCallback_) {
                    transmissionProgressCallback_(imageId, progressIt->second.progressPercentage);
                }
                
                // Check if transmission complete
                if (progressIt->second.chunksTransmitted >= progressIt->second.totalChunks) {
                    progressIt->second.status = STATUS_COMPLETED;
                    statistics_.imagesTransmitted++;
                    
                    if (imageTransmittedCallback_) {
                        imageTransmittedCallback_(imageId, true);
                    }
                    
                    DEBUG_PRINTF("ImageMesh: Image transmission completed (ID: %08X)\n", imageId);
                }
                
                return true;
            } else {
                statistics_.transmissionErrors++;
                progressIt->second.retryCount++;
                
                if (progressIt->second.retryCount >= config_.maxRetries) {
                    handleTransmissionError(imageId, "Max retries exceeded");
                }
                
                return false;
            }
        }
    }
    
    return false;
}

bool ImageMesh::transmitChunk(const ImageChunk& chunk, uint32_t destination) {
    std::vector<uint8_t> payload = serializeChunk(chunk);
    
    bool success = meshInterface_->sendMessage(destination, PACKET_TYPE_DATA, 
                                              payload, PRIORITY_NORMAL, true);
    
    if (success) {
        statistics_.chunksTransmitted++;
        statistics_.bytesTransmitted += chunk.chunkSize;
        
        // Set ACK timeout
        ackTimeouts_[chunk.imageId] = millis();
    }
    
    return success;
}

// ===========================
// IMAGE PROCESSING
// ===========================

bool ImageMesh::createImageChunks(uint32_t imageId, const std::vector<uint8_t>& imageData) {
    uint16_t chunkSize = config_.maxChunkSize;
    uint16_t totalChunks = (imageData.size() + chunkSize - 1) / chunkSize;
    
    std::vector<ImageChunk> chunks;
    chunks.reserve(totalChunks);
    
    for (uint16_t i = 0; i < totalChunks; i++) {
        ImageChunk chunk;
        chunk.imageId = imageId;
        chunk.chunkIndex = i;
        chunk.totalChunks = totalChunks;
        chunk.timestamp = millis();
        
        size_t startOffset = i * chunkSize;
        size_t endOffset = min(startOffset + chunkSize, imageData.size());
        chunk.chunkSize = endOffset - startOffset;
        
        chunk.data.resize(chunk.chunkSize);
        memcpy(chunk.data.data(), imageData.data() + startOffset, chunk.chunkSize);
        
        chunk.crc32 = calculateCRC32(chunk.data);
        
        chunks.push_back(chunk);
    }
    
    transmissionChunks_[imageId] = chunks;
    
    // Update metadata with chunk information
    auto metadataIt = imageMetadata_.find(imageId);
    if (metadataIt != imageMetadata_.end()) {
        metadataIt->second.totalChunks = totalChunks;
        metadataIt->second.chunkSize = chunkSize;
    }
    
    DEBUG_PRINTF("ImageMesh: Created %d chunks for image %08X\n", totalChunks, imageId);
    
    return true;
}

std::vector<uint8_t> ImageMesh::generateThumbnail(const std::vector<uint8_t>& imageData) {
    // Simplified thumbnail generation - would use proper JPEG library in production
    // For now, just return the first portion of the image as a "thumbnail"
    size_t thumbnailSize = min((size_t)config_.thumbnailMaxSize, imageData.size() / 4);
    
    std::vector<uint8_t> thumbnail;
    thumbnail.resize(thumbnailSize);
    memcpy(thumbnail.data(), imageData.data(), thumbnailSize);
    
    statistics_.thumbnailsGenerated++;
    
    return thumbnail;
}

// ===========================
// PACKET HANDLING
// ===========================

bool ImageMesh::handleImagePacket(const MeshPacket& packet) {
    // Parse packet to determine type
    if (packet.payload.size() < 4) {
        return false;
    }
    
    // Simple packet type detection based on first few bytes
    String typeStr((char*)packet.payload.data(), 20);
    
    if (typeStr.indexOf("chunk") >= 0) {
        return handleChunkPacket(packet);
    } else if (typeStr.indexOf("metadata") >= 0) {
        return handleMetadataPacket(packet);
    } else if (typeStr.indexOf("ack") >= 0) {
        return handleAckPacket(packet);
    } else if (typeStr.indexOf("request") >= 0) {
        return handleRequestPacket(packet);
    }
    
    return false;
}

bool ImageMesh::handleChunkPacket(const MeshPacket& packet) {
    ImageChunk chunk = deserializeChunk(packet.payload);
    
    if (!isValidImageChunk(chunk)) {
        statistics_.receptionErrors++;
        return false;
    }
    
    return processReceivedChunk(chunk, packet.header.from);
}

bool ImageMesh::processReceivedChunk(const ImageChunk& chunk, uint32_t sourceNode) {
    uint32_t imageId = chunk.imageId;
    
    // Find or create reception state
    auto stateIt = receptionStates_.find(imageId);
    if (stateIt == receptionStates_.end()) {
        ImageReceptionState state;
        state.imageId = imageId;
        state.chunksReceived.resize(chunk.totalChunks, false);
        state.chunks.resize(chunk.totalChunks);
        state.chunksComplete = 0;
        state.bytesReceived = 0;
        state.lastChunkTime = millis();
        state.metadataReceived = false;
        state.thumbnailReceived = false;
        state.imageComplete = false;
        
        receptionStates_[imageId] = state;
        stateIt = receptionStates_.find(imageId);
    }
    
    ImageReceptionState& state = stateIt->second;
    
    // Check if chunk already received
    if (chunk.chunkIndex < state.chunksReceived.size() && 
        state.chunksReceived[chunk.chunkIndex]) {
        // Duplicate chunk, send ACK anyway
        acknowledgeChunk(imageId, chunk.chunkIndex, sourceNode);
        return true;
    }
    
    // Validate chunk CRC
    if (!validateCRC32(chunk.data, chunk.crc32)) {
        statistics_.receptionErrors++;
        return false;
    }
    
    // Store chunk
    if (chunk.chunkIndex < state.chunks.size()) {
        state.chunks[chunk.chunkIndex] = chunk;
        state.chunksReceived[chunk.chunkIndex] = true;
        state.chunksComplete++;
        state.bytesReceived += chunk.chunkSize;
        state.lastChunkTime = millis();
        
        statistics_.chunksReceived++;
        statistics_.bytesReceived += chunk.chunkSize;
        
        // Send acknowledgment
        acknowledgeChunk(imageId, chunk.chunkIndex, sourceNode);
        
        // Call chunk received callback
        if (chunkReceivedCallback_) {
            chunkReceivedCallback_(imageId, chunk.chunkIndex, chunk.totalChunks);
        }
        
        // Check if image complete
        if (state.chunksComplete >= chunk.totalChunks) {
            if (assembleImage(imageId)) {
                state.imageComplete = true;
                statistics_.imagesReceived++;
                
                // Call image received callback
                if (imageReceivedCallback_) {
                    auto metadataIt = imageMetadata_.find(imageId);
                    if (metadataIt != imageMetadata_.end()) {
                        imageReceivedCallback_(imageId, metadataIt->second);
                    }
                }
                
                DEBUG_PRINTF("ImageMesh: Image reception completed (ID: %08X)\n", imageId);
            }
        }
        
        return true;
    }
    
    return false;
}

bool ImageMesh::assembleImage(uint32_t imageId) {
    auto stateIt = receptionStates_.find(imageId);
    if (stateIt == receptionStates_.end() || !stateIt->second.imageComplete) {
        return false;
    }
    
    const ImageReceptionState& state = stateIt->second;
    
    // Calculate total image size
    uint32_t totalSize = 0;
    for (const auto& chunk : state.chunks) {
        totalSize += chunk.chunkSize;
    }
    
    // Assemble image data
    std::vector<uint8_t> imageData;
    imageData.reserve(totalSize);
    
    for (const auto& chunk : state.chunks) {
        imageData.insert(imageData.end(), chunk.data.begin(), chunk.data.end());
    }
    
    // Validate assembled image
    if (validateImageIntegrity(imageId)) {
        imageData_[imageId] = imageData;
        return true;
    }
    
    return false;
}

bool ImageMesh::validateImageIntegrity(uint32_t imageId) {
    auto imageIt = imageData_.find(imageId);
    auto metadataIt = imageMetadata_.find(imageId);
    
    if (imageIt == imageData_.end() || metadataIt == imageMetadata_.end()) {
        return false;
    }
    
    // Validate CRC32
    uint32_t calculatedCRC = calculateCRC32(imageIt->second);
    return (calculatedCRC == metadataIt->second.crc32);
}

bool ImageMesh::acknowledgeChunk(uint32_t imageId, uint16_t chunkIndex, uint32_t sourceNode) {
    DynamicJsonDocument doc(256);
    doc["type"] = "ack";
    doc["imageId"] = imageId;
    doc["chunkIndex"] = chunkIndex;
    doc["timestamp"] = millis();
    
    String jsonString;
    serializeJson(doc, jsonString);
    
    std::vector<uint8_t> payload(jsonString.begin(), jsonString.end());
    
    return meshInterface_->sendMessage(sourceNode, PACKET_TYPE_DATA, payload, PRIORITY_HIGH);
}

// ===========================
// UTILITY METHODS
// ===========================

uint32_t ImageMesh::generateImageId() {
    static uint32_t counter = 1;
    return (millis() & 0xFFFF0000) | (counter++ & 0xFFFF);
}

uint32_t ImageMesh::calculateCRC32(const std::vector<uint8_t>& data) {
    return esp_crc32_le(0, data.data(), data.size());
}

bool ImageMesh::validateCRC32(const std::vector<uint8_t>& data, uint32_t expectedCRC) {
    return calculateCRC32(data) == expectedCRC;
}

std::vector<uint8_t> ImageMesh::serializeMetadata(const ImageMetadata& metadata) {
    DynamicJsonDocument doc(1024);
    doc["type"] = "metadata";
    doc["imageId"] = metadata.imageId;
    doc["filename"] = metadata.filename;
    doc["fileSize"] = metadata.fileSize;
    doc["width"] = metadata.width;
    doc["height"] = metadata.height;
    doc["jpegQuality"] = metadata.jpegQuality;
    doc["totalChunks"] = metadata.totalChunks;
    doc["chunkSize"] = metadata.chunkSize;
    doc["crc32"] = metadata.crc32;
    doc["captureTime"] = metadata.captureTime;
    doc["latitude"] = metadata.latitude;
    doc["longitude"] = metadata.longitude;
    doc["motionTriggered"] = metadata.motionTriggered;
    doc["detectedSpecies"] = metadata.detectedSpecies;
    doc["detectionConfidence"] = metadata.detectionConfidence;
    
    String jsonString;
    serializeJson(doc, jsonString);
    
    return std::vector<uint8_t>(jsonString.begin(), jsonString.end());
}

ImageMetadata ImageMesh::deserializeMetadata(const std::vector<uint8_t>& data) {
    DynamicJsonDocument doc(1024);
    String jsonString((char*)data.data(), data.size());
    deserializeJson(doc, jsonString);
    
    ImageMetadata metadata;
    metadata.imageId = doc["imageId"];
    metadata.filename = doc["filename"].as<String>();
    metadata.fileSize = doc["fileSize"];
    metadata.width = doc["width"];
    metadata.height = doc["height"];
    metadata.jpegQuality = doc["jpegQuality"];
    metadata.totalChunks = doc["totalChunks"];
    metadata.chunkSize = doc["chunkSize"];
    metadata.crc32 = doc["crc32"];
    metadata.captureTime = doc["captureTime"];
    metadata.latitude = doc["latitude"];
    metadata.longitude = doc["longitude"];
    metadata.motionTriggered = doc["motionTriggered"];
    metadata.detectedSpecies = doc["detectedSpecies"].as<String>();
    metadata.detectionConfidence = doc["detectionConfidence"];
    
    return metadata;
}

std::vector<uint8_t> ImageMesh::serializeChunk(const ImageChunk& chunk) {
    DynamicJsonDocument doc(512);
    doc["type"] = "chunk";
    doc["imageId"] = chunk.imageId;
    doc["chunkIndex"] = chunk.chunkIndex;
    doc["totalChunks"] = chunk.totalChunks;
    doc["chunkSize"] = chunk.chunkSize;
    doc["crc32"] = chunk.crc32;
    doc["timestamp"] = chunk.timestamp;
    
    String jsonString;
    serializeJson(doc, jsonString);
    
    std::vector<uint8_t> payload(jsonString.begin(), jsonString.end());
    payload.insert(payload.end(), chunk.data.begin(), chunk.data.end());
    
    return payload;
}

ImageChunk ImageMesh::deserializeChunk(const std::vector<uint8_t>& data) {
    // Find end of JSON header
    size_t jsonEnd = 0;
    for (size_t i = 0; i < data.size() - 1; i++) {
        if (data[i] == '}' && (i == data.size() - 1 || data[i + 1] != '"')) {
            jsonEnd = i + 1;
            break;
        }
    }
    
    // Parse JSON header
    String jsonString((char*)data.data(), jsonEnd);
    DynamicJsonDocument doc(512);
    deserializeJson(doc, jsonString);
    
    ImageChunk chunk;
    chunk.imageId = doc["imageId"];
    chunk.chunkIndex = doc["chunkIndex"];
    chunk.totalChunks = doc["totalChunks"];
    chunk.chunkSize = doc["chunkSize"];
    chunk.crc32 = doc["crc32"];
    chunk.timestamp = doc["timestamp"];
    
    // Extract chunk data
    if (jsonEnd < data.size()) {
        size_t dataSize = data.size() - jsonEnd;
        chunk.data.resize(dataSize);
        memcpy(chunk.data.data(), data.data() + jsonEnd, dataSize);
    }
    
    return chunk;
}

void ImageMesh::cleanupExpiredData() {
    unsigned long currentTime = millis();
    unsigned long expireTime = 24 * 60 * 60 * 1000; // 24 hours
    
    // Clean up completed transmissions
    for (auto it = transmissionProgress_.begin(); it != transmissionProgress_.end();) {
        if ((it->second.status == STATUS_COMPLETED || it->second.status == STATUS_FAILED) &&
            currentTime - it->second.startTime > expireTime) {
            
            uint32_t imageId = it->first;
            
            // Clean up related data
            transmissionRequests_.erase(imageId);
            transmissionChunks_.erase(imageId);
            ackTimeouts_.erase(imageId);
            
            it = transmissionProgress_.erase(it);
        } else {
            ++it;
        }
    }
    
    // Clean up old reception states
    for (auto it = receptionStates_.begin(); it != receptionStates_.end();) {
        if (currentTime - it->second.lastChunkTime > expireTime) {
            it = receptionStates_.erase(it);
        } else {
            ++it;
        }
    }
}

void ImageMesh::limitMemoryUsage() {
    // Limit number of images stored in memory
    const size_t maxStoredImages = 10;
    
    if (imageData_.size() > maxStoredImages) {
        // Remove oldest images
        // This is simplified - would implement LRU in production
        auto it = imageData_.begin();
        imageData_.erase(it);
        
        // Also clean up related data
        imageMetadata_.erase(it->first);
        thumbnailData_.erase(it->first);
    }
}

bool ImageMesh::handleTransmissionError(uint32_t imageId, const String& error) {
    auto progressIt = transmissionProgress_.find(imageId);
    if (progressIt != transmissionProgress_.end()) {
        progressIt->second.status = STATUS_FAILED;
        
        if (imageTransmittedCallback_) {
            imageTransmittedCallback_(imageId, false);
        }
        
        if (errorCallback_) {
            errorCallback_(imageId, error);
        }
        
        DEBUG_PRINTF("ImageMesh: Transmission error for image %08X: %s\n", 
                     imageId, error.c_str());
    }
    
    return true;
}

// ===========================
// CALLBACK MANAGEMENT
// ===========================

void ImageMesh::setImageTransmittedCallback(ImageTransmittedCallback callback) {
    imageTransmittedCallback_ = callback;
}

void ImageMesh::setImageReceivedCallback(ImageReceivedCallback callback) {
    imageReceivedCallback_ = callback;
}

void ImageMesh::setChunkReceivedCallback(ChunkReceivedCallback callback) {
    chunkReceivedCallback_ = callback;
}

void ImageMesh::setTransmissionProgressCallback(TransmissionProgressCallback callback) {
    transmissionProgressCallback_ = callback;
}

void ImageMesh::setErrorCallback(ErrorCallback callback) {
    errorCallback_ = callback;
}

// ===========================
// STATISTICS AND STATUS
// ===========================

ImageMesh::ImageMeshStatistics ImageMesh::getStatistics() const {
    return statistics_;
}

void ImageMesh::resetStatistics() {
    memset(&statistics_, 0, sizeof(statistics_));
}

ImageTransmissionProgress ImageMesh::getTransmissionProgress(uint32_t imageId) const {
    auto it = transmissionProgress_.find(imageId);
    if (it != transmissionProgress_.end()) {
        return it->second;
    }
    return ImageTransmissionProgress();
}

ImageReceptionState ImageMesh::getReceptionState(uint32_t imageId) const {
    auto it = receptionStates_.find(imageId);
    if (it != receptionStates_.end()) {
        return it->second;
    }
    return ImageReceptionState();
}

// ===========================
// STATIC CALLBACK
// ===========================

void ImageMesh::onMeshMessage(const MeshPacket& packet) {
    if (instance_ && packet.header.portNum == PACKET_TYPE_DATA) {
        instance_->handleImagePacket(packet);
    }
}

// ===========================
// UTILITY FUNCTIONS
// ===========================

ImageMesh* createImageMesh(MeshInterface* meshInterface) {
    ImageMesh* imageMesh = new ImageMesh();
    if (imageMesh->init(meshInterface)) {
        return imageMesh;
    } else {
        delete imageMesh;
        return nullptr;
    }
}

ImageMeshConfig createDefaultImageMeshConfig() {
    ImageMeshConfig config;
    config.defaultMode = MODE_PROGRESSIVE;
    config.defaultCompression = COMPRESSION_MEDIUM_QUALITY;
    config.maxChunkSize = IMAGE_CHUNK_SIZE;
    config.maxConcurrentTransmissions = 3;
    config.ackTimeout = 10000;      // 10 seconds
    config.maxRetries = IMAGE_MAX_RETRIES;
    config.retryDelay = 5000;       // 5 seconds
    config.adaptiveRetry = true;
    config.thumbnailMaxSize = IMAGE_THUMBNAIL_SIZE * IMAGE_THUMBNAIL_SIZE;
    config.thumbnailQuality = 30;
    config.enableProgressiveTransmission = true;
    config.enableErrorCorrection = true;
    config.transmissionTimeout = 600000;  // 10 minutes
    config.storeThumbnailsLocally = true;
    config.storeMetadataLocally = true;
    
    return config;
}

bool isValidImageId(uint32_t imageId) {
    return imageId != 0;
}

bool isValidImageChunk(const ImageChunk& chunk) {
    return chunk.imageId != 0 && 
           chunk.chunkIndex < chunk.totalChunks &&
           chunk.chunkSize > 0 &&
           chunk.data.size() == chunk.chunkSize;
}

String imageTransmissionStatusToString(ImageTransmissionStatus status) {
    switch (status) {
        case STATUS_PENDING: return "Pending";
        case STATUS_IN_PROGRESS: return "In Progress";
        case STATUS_COMPLETED: return "Completed";
        case STATUS_FAILED: return "Failed";
        case STATUS_CANCELLED: return "Cancelled";
        case STATUS_PAUSED: return "Paused";
        default: return "Unknown";
    }
}<|MERGE_RESOLUTION|>--- conflicted
+++ resolved
@@ -8,22 +8,11 @@
 
 #include "image_mesh.h"
 #include "../debug_utils.h"
-<<<<<<< HEAD
-#include "../../sensors/gps_manager.h"
-=======
-#include "../sensors/gps_manager.h"
->>>>>>> 7ddb2b8f
+
 #include <FS.h>
 #include <LittleFS.h>
 #include <esp_crc.h>
 
-<<<<<<< HEAD
-// External GPS manager instance (can be nullptr if not available)
-extern GPSManager* g_gpsManager;
-=======
-// External GPS manager instance (defined in main.cpp or similar)
-extern GPSManager* gpsManager;
->>>>>>> 7ddb2b8f
 
 // Static instance for callback access
 ImageMesh* ImageMesh::instance_ = nullptr;
@@ -141,17 +130,7 @@
     metadata.captureTime = millis();
     metadata.motionTriggered = true;
     
-<<<<<<< HEAD
-    // Get GPS coordinates from GPS manager if available
-    if (g_gpsManager != nullptr && g_gpsManager->hasFix()) {
-        metadata.latitude = g_gpsManager->getLatitude();
-        metadata.longitude = g_gpsManager->getLongitude();
-=======
-    // Get GPS coordinates from GPSManager if available
-    if (gpsManager != nullptr && gpsManager->hasFix()) {
-        metadata.latitude = gpsManager->getLatitude();
-        metadata.longitude = gpsManager->getLongitude();
->>>>>>> 7ddb2b8f
+
     } else {
         metadata.latitude = 0.0;
         metadata.longitude = 0.0;
