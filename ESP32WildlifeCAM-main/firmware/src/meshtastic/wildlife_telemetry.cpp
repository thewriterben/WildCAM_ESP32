/**
 * @file wildlife_telemetry.cpp
 * @brief Wildlife-Specific Telemetry System Implementation for ESP32WildlifeCAM
 * 
 * Comprehensive implementation of wildlife monitoring telemetry with
 * mesh network integration and data management capabilities.
 */

#include "wildlife_telemetry.h"
#include "../debug_utils.h"
#include "../config.h"
#include "../sensors/advanced_environmental_sensors.h"
#include "../sensors/gps_manager.h"
#include "../../src/data/storage_manager.h"
#include "../power_manager.h"
#include "../camera_handler.h"
#include "lora_driver.h"
#include <FS.h>
#include <LittleFS.h>
#include <esp_system.h>
#include <Preferences.h>

// External function from environmental integration
extern AdvancedEnvironmentalData getLatestEnvironmentalData();
extern bool areEnvironmentalSensorsHealthy();

<<<<<<< HEAD
// External camera and power instances (accessed via SolarManager namespace)
extern CameraHandler* g_cameraHandler;
extern LoRaDriver* g_loraDriver;

// Global error counter with persistent storage
static uint32_t g_systemErrorCount = 0;
static Preferences g_errorPrefs;
=======
// External GPS manager instance (defined in main.cpp or similar)
extern GPSManager* gpsManager;
>>>>>>> d79ea538

// ===========================
// CONSTRUCTOR/DESTRUCTOR
// ===========================

WildlifeTelemetry::WildlifeTelemetry()
    : initialized_(false)
    , collecting_(false)
    , meshInterface_(nullptr)
    , lastMotionTelemetry_(0)
    , lastEnvironmentalTelemetry_(0)
    , lastPowerTelemetry_(0)
    , lastLocationTelemetry_(0)
    , lastHealthTelemetry_(0)
    , lastMaintenance_(0)
    , totalTransmissions_(0)
    , transmissionErrors_(0)
    , dataCompressionRatio_(0)
    , motionEventCallback_(nullptr)
    , wildlifeDetectionCallback_(nullptr)
    , alertCallback_(nullptr)
    , dataTransmittedCallback_(nullptr)
{
    // Initialize default configuration
    config_ = createDefaultTelemetryConfig();
}

WildlifeTelemetry::~WildlifeTelemetry() {
    cleanup();
}

// ===========================
// INITIALIZATION
// ===========================

bool WildlifeTelemetry::init(MeshInterface* meshInterface) {
    DEBUG_PRINTLN("WildlifeTelemetry: Initializing...");
    
    if (!meshInterface) {
        DEBUG_PRINTLN("WildlifeTelemetry: Invalid mesh interface");
        return false;
    }
    
    meshInterface_ = meshInterface;
    
    // Initialize LittleFS for data storage
    if (!LittleFS.begin()) {
        DEBUG_PRINTLN("WildlifeTelemetry: Failed to initialize LittleFS");
        return false;
    }
    
    // Load configuration if exists
    if (LittleFS.exists("/telemetry_config.json")) {
        loadConfigFromFile("/telemetry_config.json");
    }
    
    // Initialize error tracking with NVS
    if (g_errorPrefs.begin("telemetry", false)) {
        g_systemErrorCount = g_errorPrefs.getUInt("errorCount", 0);
        DEBUG_PRINTF("WildlifeTelemetry: Loaded error count: %u\n", g_systemErrorCount);
    } else {
        DEBUG_PRINTLN("WildlifeTelemetry: Warning - Could not open NVS for error tracking");
    }
    
    // Reserve storage space
    motionEvents_.reserve(config_.maxStoredRecords);
    environmentalData_.reserve(config_.maxStoredRecords);
    powerHistory_.reserve(config_.maxStoredRecords);
    locationHistory_.reserve(config_.maxStoredRecords);
    healthHistory_.reserve(config_.maxStoredRecords);
    captureHistory_.reserve(config_.maxStoredRecords);
    wildlifeDetections_.reserve(config_.maxStoredRecords);
    
    initialized_ = true;
    
    DEBUG_PRINTLN("WildlifeTelemetry: Initialized successfully");
    
    return true;
}

bool WildlifeTelemetry::configure(const TelemetryConfig& config) {
    if (!initialized_) {
        return false;
    }
    
    config_ = config;
    
    // Save configuration
    saveConfigToFile("/telemetry_config.json");
    
    DEBUG_PRINTLN("WildlifeTelemetry: Configuration updated");
    
    return true;
}

void WildlifeTelemetry::cleanup() {
    stopAutomaticCollection();
    
    // Save error count to NVS before cleanup
    if (g_errorPrefs.isValid()) {
        g_errorPrefs.putUInt("errorCount", g_systemErrorCount);
        g_errorPrefs.end();
    }
    
    // Clear data vectors
    motionEvents_.clear();
    environmentalData_.clear();
    powerHistory_.clear();
    locationHistory_.clear();
    healthHistory_.clear();
    captureHistory_.clear();
    wildlifeDetections_.clear();
    
    initialized_ = false;
}

// ===========================
// DATA COLLECTION
// ===========================

bool WildlifeTelemetry::recordMotionEvent(const MotionEvent& event) {
    if (!initialized_ || !isValidMotionEvent(event)) {
        return false;
    }
    
    // Add to storage
    motionEvents_.push_back(event);
    limitStorageSize();
    
    // Call callback if set
    if (motionEventCallback_) {
        motionEventCallback_(event);
    }
    
    // Transmit if enabled
    if (config_.transmitOverMesh) {
        transmitMotionEvent(event);
    }
    
    DEBUG_PRINTF("WildlifeTelemetry: Recorded motion event (confidence: %d%%)\n", 
                 event.confidence);
    
    return true;
}

bool WildlifeTelemetry::recordEnvironmentalData(const EnvironmentalData& data) {
    if (!initialized_ || !isValidEnvironmentalData(data)) {
        return false;
    }
    
    environmentalData_.push_back(data);
    limitStorageSize();
    
    // Transmit if enabled and interval met
    if (config_.transmitOverMesh && 
        millis() - lastEnvironmentalTelemetry_ > config_.environmentalInterval) {
        transmitEnvironmentalData(data);
        lastEnvironmentalTelemetry_ = millis();
    }
    
    return true;
}

bool WildlifeTelemetry::recordPowerStatus(const PowerStatus& status) {
    if (!initialized_ || !isValidPowerStatus(status)) {
        return false;
    }
    
    powerHistory_.push_back(status);
    limitStorageSize();
    
    // Check for power alerts
    if (status.lowBattery && alertCallback_) {
        alertCallback_("LOW_BATTERY", 
                      "Battery level critical: " + String(status.batteryLevel) + "%");
    }
    
    // Transmit if enabled and interval met
    if (config_.transmitOverMesh && 
        millis() - lastPowerTelemetry_ > config_.powerInterval) {
        transmitPowerStatus(status);
        lastPowerTelemetry_ = millis();
    }
    
    return true;
}

bool WildlifeTelemetry::recordLocationData(const LocationData& location) {
    if (!initialized_ || !isValidLocationData(location)) {
        return false;
    }
    
    locationHistory_.push_back(location);
    limitStorageSize();
    
    // Transmit if enabled and interval met
    if (config_.transmitOverMesh && 
        millis() - lastLocationTelemetry_ > config_.locationInterval) {
        transmitLocationData(location);
        lastLocationTelemetry_ = millis();
    }
    
    return true;
}

bool WildlifeTelemetry::recordDeviceHealth(const DeviceHealth& health) {
    if (!initialized_ || !isValidDeviceHealth(health)) {
        return false;
    }
    
    healthHistory_.push_back(health);
    limitStorageSize();
    
    // Check for health alerts
    if (health.cpuTemperature > 80.0 && alertCallback_) {
        alertCallback_("HIGH_TEMPERATURE", 
                      "CPU temperature high: " + String(health.cpuTemperature) + "°C");
    }
    
    if (health.freeHeap < 10000 && alertCallback_) {
        alertCallback_("LOW_MEMORY", 
                      "Free heap low: " + String(health.freeHeap) + " bytes");
    }
    
    // Transmit if enabled and interval met
    if (config_.transmitOverMesh && 
        millis() - lastHealthTelemetry_ > config_.healthInterval) {
        transmitDeviceHealth(health);
        lastHealthTelemetry_ = millis();
    }
    
    return true;
}

bool WildlifeTelemetry::recordCaptureEvent(const CaptureEvent& event) {
    if (!initialized_ || !isValidCaptureEvent(event)) {
        return false;
    }
    
    captureHistory_.push_back(event);
    limitStorageSize();
    
    // Transmit if enabled
    if (config_.transmitOverMesh) {
        transmitCaptureEvent(event);
    }
    
    DEBUG_PRINTF("WildlifeTelemetry: Recorded capture event (%s)\n", 
                 event.filename.c_str());
    
    return true;
}

bool WildlifeTelemetry::recordWildlifeDetection(const WildlifeDetection& detection) {
    if (!initialized_ || !isValidWildlifeDetection(detection)) {
        return false;
    }
    
    wildlifeDetections_.push_back(detection);
    limitStorageSize();
    
    // Call callback if set
    if (wildlifeDetectionCallback_) {
        wildlifeDetectionCallback_(detection);
    }
    
    // Send alert for endangered species
    if (detection.endangered && alertCallback_) {
        alertCallback_("ENDANGERED_SPECIES", 
                      "Detected: " + detection.species + 
                      " (confidence: " + String(detection.confidence * 100) + "%)");
    }
    
    // Transmit if enabled
    if (config_.transmitOverMesh) {
        transmitWildlifeDetection(detection);
    }
    
    DEBUG_PRINTF("WildlifeTelemetry: Recorded wildlife detection (%s, %.1f%%)\n", 
                 detection.species.c_str(), detection.confidence * 100);
    
    return true;
}

// ===========================
// AUTOMATIC COLLECTION
// ===========================

bool WildlifeTelemetry::startAutomaticCollection() {
    if (!initialized_) {
        return false;
    }
    
    collecting_ = true;
    
    DEBUG_PRINTLN("WildlifeTelemetry: Started automatic collection");
    
    return true;
}

bool WildlifeTelemetry::stopAutomaticCollection() {
    collecting_ = false;
    
    DEBUG_PRINTLN("WildlifeTelemetry: Stopped automatic collection");
    
    return true;
}

bool WildlifeTelemetry::isCollecting() const {
    return collecting_;
}

// ===========================
// DATA TRANSMISSION
// ===========================

bool WildlifeTelemetry::transmitMotionEvent(const MotionEvent& event, uint32_t destination) {
    if (!meshInterface_) {
        return false;
    }
    
    std::vector<uint8_t> data = serializeMotionEvent(event);
    
    if (config_.compressionLevel > 0) {
        data = compressData(data);
    }
    
    bool success = meshInterface_->sendMessage(destination, PACKET_TYPE_WILDLIFE, 
                                              data, PRIORITY_NORMAL);
    
    if (success) {
        totalTransmissions_++;
    } else {
        transmissionErrors_++;
    }
    
    if (dataTransmittedCallback_) {
        dataTransmittedCallback_(TELEMETRY_MOTION, success);
    }
    
    return success;
}

bool WildlifeTelemetry::transmitEnvironmentalData(const EnvironmentalData& data, uint32_t destination) {
    if (!meshInterface_) {
        return false;
    }
    
    std::vector<uint8_t> payload = serializeEnvironmentalData(data);
    
    if (config_.compressionLevel > 0) {
        payload = compressData(payload);
    }
    
    bool success = meshInterface_->sendMessage(destination, PACKET_TYPE_TELEMETRY, 
                                              payload, PRIORITY_BACKGROUND);
    
    if (success) {
        totalTransmissions_++;
    } else {
        transmissionErrors_++;
    }
    
    if (dataTransmittedCallback_) {
        dataTransmittedCallback_(TELEMETRY_ENVIRONMENTAL, success);
    }
    
    return success;
}

bool WildlifeTelemetry::transmitPowerStatus(const PowerStatus& status, uint32_t destination) {
    if (!meshInterface_) {
        return false;
    }
    
    std::vector<uint8_t> data = serializePowerStatus(status);
    
    bool success = meshInterface_->sendMessage(destination, PACKET_TYPE_TELEMETRY, 
                                              data, PRIORITY_NORMAL);
    
    if (success) {
        totalTransmissions_++;
    } else {
        transmissionErrors_++;
    }
    
    if (dataTransmittedCallback_) {
        dataTransmittedCallback_(TELEMETRY_POWER, success);
    }
    
    return success;
}

bool WildlifeTelemetry::transmitLocationData(const LocationData& location, uint32_t destination) {
    if (!meshInterface_) {
        return false;
    }
    
    std::vector<uint8_t> data = serializeLocationData(location);
    
    bool success = meshInterface_->sendMessage(destination, PACKET_TYPE_POSITION, 
                                              data, PRIORITY_NORMAL);
    
    if (success) {
        totalTransmissions_++;
    } else {
        transmissionErrors_++;
    }
    
    if (dataTransmittedCallback_) {
        dataTransmittedCallback_(TELEMETRY_LOCATION, success);
    }
    
    return success;
}

bool WildlifeTelemetry::transmitDeviceHealth(const DeviceHealth& health, uint32_t destination) {
    if (!meshInterface_) {
        return false;
    }
    
    std::vector<uint8_t> data = serializeDeviceHealth(health);
    
    bool success = meshInterface_->sendMessage(destination, PACKET_TYPE_TELEMETRY, 
                                              data, PRIORITY_BACKGROUND);
    
    if (success) {
        totalTransmissions_++;
    } else {
        transmissionErrors_++;
    }
    
    if (dataTransmittedCallback_) {
        dataTransmittedCallback_(TELEMETRY_HEALTH, success);
    }
    
    return success;
}

bool WildlifeTelemetry::transmitCaptureEvent(const CaptureEvent& event, uint32_t destination) {
    if (!meshInterface_) {
        return false;
    }
    
    std::vector<uint8_t> data = serializeCaptureEvent(event);
    
    bool success = meshInterface_->sendMessage(destination, PACKET_TYPE_WILDLIFE, 
                                              data, PRIORITY_HIGH);
    
    if (success) {
        totalTransmissions_++;
    } else {
        transmissionErrors_++;
    }
    
    if (dataTransmittedCallback_) {
        dataTransmittedCallback_(TELEMETRY_CAPTURE, success);
    }
    
    return success;
}

bool WildlifeTelemetry::transmitWildlifeDetection(const WildlifeDetection& detection, uint32_t destination) {
    if (!meshInterface_) {
        return false;
    }
    
    std::vector<uint8_t> data = serializeWildlifeDetection(detection);
    
    RoutingPriority priority = detection.endangered ? PRIORITY_HIGH : PRIORITY_NORMAL;
    
    bool success = meshInterface_->sendMessage(destination, PACKET_TYPE_WILDLIFE, 
                                              data, priority);
    
    if (success) {
        totalTransmissions_++;
    } else {
        transmissionErrors_++;
    }
    
    if (dataTransmittedCallback_) {
        dataTransmittedCallback_(TELEMETRY_WILDLIFE, success);
    }
    
    return success;
}

// ===========================
// DATA RETRIEVAL
// ===========================

std::vector<MotionEvent> WildlifeTelemetry::getMotionEvents(unsigned long since) const {
    std::vector<MotionEvent> result;
    
    for (const auto& event : motionEvents_) {
        if (event.timestamp >= since) {
            result.push_back(event);
        }
    }
    
    return result;
}

std::vector<EnvironmentalData> WildlifeTelemetry::getEnvironmentalData(unsigned long since) const {
    std::vector<EnvironmentalData> result;
    
    for (const auto& data : environmentalData_) {
        if (data.timestamp >= since) {
            result.push_back(data);
        }
    }
    
    return result;
}

std::vector<PowerStatus> WildlifeTelemetry::getPowerHistory(unsigned long since) const {
    std::vector<PowerStatus> result;
    
    for (const auto& status : powerHistory_) {
        if (status.timestamp >= since) {
            result.push_back(status);
        }
    }
    
    return result;
}

std::vector<CaptureEvent> WildlifeTelemetry::getCaptureHistory(unsigned long since) const {
    std::vector<CaptureEvent> result;
    
    for (const auto& event : captureHistory_) {
        if (event.timestamp >= since) {
            result.push_back(event);
        }
    }
    
    return result;
}

std::vector<WildlifeDetection> WildlifeTelemetry::getWildlifeDetections(unsigned long since) const {
    std::vector<WildlifeDetection> result;
    
    for (const auto& detection : wildlifeDetections_) {
        if (detection.timestamp >= since) {
            result.push_back(detection);
        }
    }
    
    return result;
}

// ===========================
// PROCESSING AND MAINTENANCE
// ===========================

void WildlifeTelemetry::process() {
    if (!initialized_ || !collecting_) {
        return;
    }
    
    unsigned long currentTime = millis();
    
    // Collect automatic telemetry data
    if (config_.environmentalEnabled && 
        currentTime - lastEnvironmentalTelemetry_ > config_.environmentalInterval) {
        collectEnvironmentalData();
    }
    
    if (config_.powerEnabled && 
        currentTime - lastPowerTelemetry_ > config_.powerInterval) {
        collectPowerStatus();
    }
    
    if (config_.locationEnabled && 
        currentTime - lastLocationTelemetry_ > config_.locationInterval) {
        collectLocationData();
    }
    
    if (config_.healthEnabled && 
        currentTime - lastHealthTelemetry_ > config_.healthInterval) {
        collectDeviceHealth();
    }
    
    // Perform maintenance
    if (currentTime - lastMaintenance_ > 300000) {  // Every 5 minutes
        performMaintenance();
        lastMaintenance_ = currentTime;
    }
}

void WildlifeTelemetry::performMaintenance() {
    // Check for alerts
    checkForAlerts();
    
    // Optimize storage
    optimizeStorage();
    
    // Update statistics
    // Statistics are updated in real-time during data recording
}

// ===========================
// AUTOMATIC DATA COLLECTION
// ===========================

bool WildlifeTelemetry::collectEnvironmentalData() {
    EnvironmentalData data;
    data.timestamp = getCurrentTimestamp();
    
    // Get real environmental data from advanced sensors
    AdvancedEnvironmentalData advancedData = getLatestEnvironmentalData();
    
    // Map advanced environmental data to telemetry structure
    // Basic environmental (BME280)
    data.temperature = advancedData.temperature;
    data.humidity = advancedData.humidity;
    data.pressure = advancedData.pressure;
    data.lightLevel = (uint16_t)constrain(advancedData.visible_light, 0, 1023); // Backward compatibility
    
    // Wind data would come from dedicated wind sensors (not implemented yet)
    data.windSpeed = 0.0;           // Would read from wind sensor
    data.windDirection = 0;         // Would read from wind sensor
    
    // Advanced temperature monitoring (DS18B20)
    data.ground_temperature = advancedData.ground_temperature;
    data.enclosure_temperature = advancedData.enclosure_temperature;
    data.battery_temperature = advancedData.battery_temperature;
    
    // Advanced light monitoring (TSL2591)
    data.visible_light = advancedData.visible_light;
    data.infrared_light = advancedData.infrared_light;
    data.full_spectrum_light = advancedData.full_spectrum_light;
    
    // Air quality (SGP30)
    data.tvoc_ppb = advancedData.tvoc_ppb;
    data.eco2_ppm = advancedData.eco2_ppm;
    
    // Power monitoring (MAX17048)
    data.battery_voltage = advancedData.battery_voltage;
    data.battery_percentage = advancedData.battery_percentage;
    data.solar_voltage = advancedData.solar_voltage;
    
    // Derived environmental calculations
    data.dew_point = advancedData.dew_point;
    data.heat_index = advancedData.heat_index;
    data.vapor_pressure = advancedData.vapor_pressure;
    
    // Wildlife/photography indices
    data.wildlife_activity_index = advancedData.wildlife_activity_index;
    data.photography_conditions = advancedData.photography_conditions;
    data.comfort_index = advancedData.comfort_index;
    
    // Diagnostics
    data.sensor_errors = advancedData.sensor_errors;
    
    // Sensor validity based on actual sensor health
    data.sensorValid = areEnvironmentalSensorsHealthy() && 
                      (advancedData.timestamp > 0) &&
                      (advancedData.bme280_valid);
    
    DEBUG_PRINTF("Environmental data collected: T=%.1f°C, H=%.1f%%, P=%.1fhPa, Light=%.1flux, Activity=%d%%, Photo=%d%%, Valid=%s\n",
                data.temperature, data.humidity, data.pressure, data.visible_light,
                data.wildlife_activity_index, data.photography_conditions,
                data.sensorValid ? "YES" : "NO");
    
    return recordEnvironmentalData(data);
}

bool WildlifeTelemetry::collectPowerStatus() {
    PowerStatus status;
    status.timestamp = getCurrentTimestamp();
    
    // Read from power management system with error handling
    float batteryVoltage = 0.0;
    float solarVoltage = 0.0;
    
    // Try to read from SolarManager namespace if available
    if (SolarManager::instance) {
        try {
            batteryVoltage = SolarManager::getBatteryVoltage();
            solarVoltage = SolarManager::getSolarVoltage();
        } catch (...) {
            DEBUG_PRINTLN("WildlifeTelemetry: Error reading from SolarManager");
            g_systemErrorCount++;
            // Use default safe values
            batteryVoltage = 3.7;
            solarVoltage = 0.0;
        }
    } else {
        // Fallback: use placeholder values if power manager not available
        batteryVoltage = 3.7;
        solarVoltage = 0.0;
    }
    
    status.batteryVoltage = batteryVoltage;
    status.solarVoltage = solarVoltage;
    
    // Calculate battery percentage based on voltage thresholds
    if (batteryVoltage >= BATTERY_FULL_VOLTAGE) {
        status.batteryLevel = 100;
    } else if (batteryVoltage <= BATTERY_CRITICAL_THRESHOLD) {
        status.batteryLevel = 0;
    } else {
        // Linear interpolation between critical and full voltage
        float voltageRange = BATTERY_FULL_VOLTAGE - BATTERY_CRITICAL_THRESHOLD;
        float voltageAboveCritical = batteryVoltage - BATTERY_CRITICAL_THRESHOLD;
        status.batteryLevel = (uint8_t)((voltageAboveCritical / voltageRange) * 100.0);
        
        // Clamp to 0-100 range
        if (status.batteryLevel > 100) status.batteryLevel = 100;
        if (status.batteryLevel < 0) status.batteryLevel = 0;
    }
    
    // Determine charging status based on solar voltage
    status.chargingCurrent = (solarVoltage > SOLAR_CHARGING_VOLTAGE_MIN) ? 100.0 : 0.0;
    status.isCharging = (solarVoltage > SOLAR_CHARGING_VOLTAGE_MIN);
    status.lowBattery = (batteryVoltage < BATTERY_LOW_THRESHOLD);
    status.uptimeSeconds = millis() / 1000;
    
    // Estimate power consumption (placeholder, would need actual current sensor)
    status.powerConsumption = 0.0;
    
    return recordPowerStatus(status);
}

bool WildlifeTelemetry::collectLocationData() {
    if (!GPS_MESH_ENABLED) {
        return false;
    }
    
    LocationData location;
    location.timestamp = getCurrentTimestamp();
    
    // Read from GPSManager if available
    if (gpsManager != nullptr && gpsManager->isInitialized()) {
        // Update GPS data
        gpsManager->update();
        
        // Get GPS data
        location.latitude = gpsManager->getLatitude();
        location.longitude = gpsManager->getLongitude();
        location.altitude = gpsManager->getAltitude();
        location.satellites = gpsManager->getSatelliteCount();
        location.fixValid = gpsManager->hasFix();
        location.speed = gpsManager->getSpeedKmph();
        location.heading = gpsManager->getCourse();
        
        // Calculate accuracy from HDOP (approximate meters)
        float hdop = gpsManager->getHDOP();
        location.accuracy = hdop * 5.0; // Rough approximation: HDOP * 5 meters
    } else {
        // Use placeholder values if GPS not available
        location.latitude = 0.0;
        location.longitude = 0.0;
        location.altitude = 0.0;
        location.accuracy = 0.0;
        location.satellites = 0;
        location.fixValid = false;
        location.speed = 0.0;
        location.heading = 0.0;
    }
    
    return recordLocationData(location);
}

bool WildlifeTelemetry::collectDeviceHealth() {
    DeviceHealth health;
    health.timestamp = getCurrentTimestamp();
    
    // Read CPU temperature from ESP32 internal sensor
    float cpuTemp = 45.0; // Default fallback value
    
    #if defined(ESP32)
        // temperatureRead() is available on ESP32-S3 and newer chips
        // Returns temperature in Celsius
        cpuTemp = temperatureRead();
    #endif
    
    health.cpuTemperature = cpuTemp;
    health.freeHeap = ESP.getFreeHeap();
    health.minFreeHeap = ESP.getMinFreeHeap();
    health.wifiSignal = 0;          // WiFi disabled in config
    
    // Get LoRa signal strength with null check
    health.loraSignal = 0;
    #if LORA_ENABLED
    if (g_loraDriver != nullptr) {
        try {
            int16_t rssi = g_loraDriver->getRssi();
            // Convert RSSI to 0-100 scale (typical range: -120 to -30 dBm)
            health.loraSignal = (uint8_t)((rssi + 120) * 100 / 90);
            if (health.loraSignal > 100) health.loraSignal = 100;
        } catch (...) {
            DEBUG_PRINTLN("WildlifeTelemetry: Error reading LoRa RSSI");
            g_systemErrorCount++;
            health.loraSignal = 0;
        }
    }
    #endif
    
    health.resetReason = ESP.getResetReason();
    
    // Use global error counter
    health.errorCount = g_systemErrorCount;
    
    // Check SD card status
    bool sdStatus = false;
    try {
        sdStatus = StorageManager::initialize();
    } catch (...) {
        DEBUG_PRINTLN("WildlifeTelemetry: Error checking SD card status");
        g_systemErrorCount++;
        sdStatus = false;
    }
    health.sdCardStatus = sdStatus;
    
    // Check camera status with null check
    bool camStatus = false;
    if (g_cameraHandler != nullptr) {
        try {
            CameraStatus camStat = g_cameraHandler->getStatus();
            // Camera is operational if initialized and no critical error
            camStatus = camStat.initialized && (camStat.lastError == ESP_OK);
        } catch (...) {
            DEBUG_PRINTLN("WildlifeTelemetry: Error checking camera status");
            g_systemErrorCount++;
            camStatus = false;
        }
    }
    health.cameraStatus = camStatus;
    
    return recordDeviceHealth(health);
}

// ===========================
// DATA SERIALIZATION
// ===========================

std::vector<uint8_t> WildlifeTelemetry::serializeMotionEvent(const MotionEvent& event) {
    DynamicJsonDocument doc(512);
    doc["type"] = "motion";
    doc["timestamp"] = event.timestamp;
    doc["confidence"] = event.confidence;
    doc["duration"] = event.duration;
    doc["pixelChanges"] = event.pixelChanges;
    doc["triggerZone"] = event.triggerZone;
    doc["batteryVoltage"] = event.batteryVoltage;
    doc["temperature"] = event.temperature;
    doc["photoTaken"] = event.photoTaken;
    doc["photoFilename"] = event.photoFilename;
    
    String jsonString;
    serializeJson(doc, jsonString);
    
    return std::vector<uint8_t>(jsonString.begin(), jsonString.end());
}

std::vector<uint8_t> WildlifeTelemetry::serializeEnvironmentalData(const EnvironmentalData& data) {
    DynamicJsonDocument doc(1024); // Increased size for additional fields
    doc["type"] = "environmental";
    doc["timestamp"] = data.timestamp;
    
    // Basic environmental (BME280)
    doc["temperature"] = data.temperature;
    doc["humidity"] = data.humidity;
    doc["pressure"] = data.pressure;
    doc["lightLevel"] = data.lightLevel; // Backward compatibility
    doc["windSpeed"] = data.windSpeed;
    doc["windDirection"] = data.windDirection;
    doc["sensorValid"] = data.sensorValid;
    
    // Advanced temperature monitoring
    doc["groundTemp"] = data.ground_temperature;
    doc["enclosureTemp"] = data.enclosure_temperature;
    doc["batteryTemp"] = data.battery_temperature;
    
    // Advanced light monitoring
    doc["visibleLight"] = data.visible_light;
    doc["infraredLight"] = data.infrared_light;
    doc["fullSpectrumLight"] = data.full_spectrum_light;
    
    // Air quality
    doc["tvocPpb"] = data.tvoc_ppb;
    doc["eco2Ppm"] = data.eco2_ppm;
    
    // Power monitoring
    doc["batteryVoltage"] = data.battery_voltage;
    doc["batteryPercentage"] = data.battery_percentage;
    doc["solarVoltage"] = data.solar_voltage;
    
    // Derived calculations
    doc["dewPoint"] = data.dew_point;
    doc["heatIndex"] = data.heat_index;
    doc["vaporPressure"] = data.vapor_pressure;
    
    // Wildlife/photography indices
    doc["wildlifeActivity"] = data.wildlife_activity_index;
    doc["photoConditions"] = data.photography_conditions;
    doc["comfortIndex"] = data.comfort_index;
    
    // Diagnostics
    doc["sensorErrors"] = data.sensor_errors;
    
    String jsonString;
    serializeJson(doc, jsonString);
    
    return std::vector<uint8_t>(jsonString.begin(), jsonString.end());
}

std::vector<uint8_t> WildlifeTelemetry::serializePowerStatus(const PowerStatus& status) {
    DynamicJsonDocument doc(512);
    doc["type"] = "power";
    doc["timestamp"] = status.timestamp;
    doc["batteryVoltage"] = status.batteryVoltage;
    doc["solarVoltage"] = status.solarVoltage;
    doc["chargingCurrent"] = status.chargingCurrent;
    doc["batteryLevel"] = status.batteryLevel;
    doc["isCharging"] = status.isCharging;
    doc["lowBattery"] = status.lowBattery;
    doc["uptimeSeconds"] = status.uptimeSeconds;
    doc["powerConsumption"] = status.powerConsumption;
    
    String jsonString;
    serializeJson(doc, jsonString);
    
    return std::vector<uint8_t>(jsonString.begin(), jsonString.end());
}

std::vector<uint8_t> WildlifeTelemetry::serializeLocationData(const LocationData& location) {
    DynamicJsonDocument doc(512);
    doc["type"] = "location";
    doc["timestamp"] = location.timestamp;
    doc["latitude"] = location.latitude;
    doc["longitude"] = location.longitude;
    doc["altitude"] = location.altitude;
    doc["accuracy"] = location.accuracy;
    doc["satellites"] = location.satellites;
    doc["fixValid"] = location.fixValid;
    doc["speed"] = location.speed;
    doc["heading"] = location.heading;
    
    String jsonString;
    serializeJson(doc, jsonString);
    
    return std::vector<uint8_t>(jsonString.begin(), jsonString.end());
}

std::vector<uint8_t> WildlifeTelemetry::serializeDeviceHealth(const DeviceHealth& health) {
    DynamicJsonDocument doc(512);
    doc["type"] = "health";
    doc["timestamp"] = health.timestamp;
    doc["cpuTemperature"] = health.cpuTemperature;
    doc["freeHeap"] = health.freeHeap;
    doc["minFreeHeap"] = health.minFreeHeap;
    doc["wifiSignal"] = health.wifiSignal;
    doc["loraSignal"] = health.loraSignal;
    doc["resetReason"] = health.resetReason;
    doc["errorCount"] = health.errorCount;
    doc["sdCardStatus"] = health.sdCardStatus;
    doc["cameraStatus"] = health.cameraStatus;
    
    String jsonString;
    serializeJson(doc, jsonString);
    
    return std::vector<uint8_t>(jsonString.begin(), jsonString.end());
}

std::vector<uint8_t> WildlifeTelemetry::serializeCaptureEvent(const CaptureEvent& event) {
    DynamicJsonDocument doc(512);
    doc["type"] = "capture";
    doc["timestamp"] = event.timestamp;
    doc["filename"] = event.filename;
    doc["fileSize"] = event.fileSize;
    doc["imageWidth"] = event.imageWidth;
    doc["imageHeight"] = event.imageHeight;
    doc["jpegQuality"] = event.jpegQuality;
    doc["captureTime"] = event.captureTime;
    doc["motionTriggered"] = event.motionTriggered;
    doc["scheduled"] = event.scheduled;
    doc["transmitted"] = event.transmitted;
    
    String jsonString;
    serializeJson(doc, jsonString);
    
    return std::vector<uint8_t>(jsonString.begin(), jsonString.end());
}

std::vector<uint8_t> WildlifeTelemetry::serializeWildlifeDetection(const WildlifeDetection& detection) {
    DynamicJsonDocument doc(512);
    doc["type"] = "wildlife";
    doc["timestamp"] = detection.timestamp;
    doc["species"] = detection.species;
    doc["confidence"] = detection.confidence;
    doc["boundingBoxX"] = detection.boundingBoxX;
    doc["boundingBoxY"] = detection.boundingBoxY;
    doc["boundingBoxW"] = detection.boundingBoxW;
    doc["boundingBoxH"] = detection.boundingBoxH;
    doc["animalCount"] = detection.animalCount;
    doc["behavior"] = detection.behavior;
    doc["endangered"] = detection.endangered;
    doc["photoFilename"] = detection.photoFilename;
    
    String jsonString;
    serializeJson(doc, jsonString);
    
    return std::vector<uint8_t>(jsonString.begin(), jsonString.end());
}

// ===========================
// STORAGE MANAGEMENT
// ===========================

void WildlifeTelemetry::limitStorageSize() {
    if (motionEvents_.size() > config_.maxStoredRecords) {
        motionEvents_.erase(motionEvents_.begin());
    }
    if (environmentalData_.size() > config_.maxStoredRecords) {
        environmentalData_.erase(environmentalData_.begin());
    }
    if (powerHistory_.size() > config_.maxStoredRecords) {
        powerHistory_.erase(powerHistory_.begin());
    }
    if (locationHistory_.size() > config_.maxStoredRecords) {
        locationHistory_.erase(locationHistory_.begin());
    }
    if (healthHistory_.size() > config_.maxStoredRecords) {
        healthHistory_.erase(healthHistory_.begin());
    }
    if (captureHistory_.size() > config_.maxStoredRecords) {
        captureHistory_.erase(captureHistory_.begin());
    }
    if (wildlifeDetections_.size() > config_.maxStoredRecords) {
        wildlifeDetections_.erase(wildlifeDetections_.begin());
    }
}

bool WildlifeTelemetry::optimizeStorage() {
    // Remove old data older than 7 days
    unsigned long sevenDaysAgo = getCurrentTimestamp() - (7 * 24 * 60 * 60 * 1000);
    return clearOldData(sevenDaysAgo);
}

bool WildlifeTelemetry::clearOldData(unsigned long olderThan) {
    // Remove old motion events
    motionEvents_.erase(
        std::remove_if(motionEvents_.begin(), motionEvents_.end(),
                      [olderThan](const MotionEvent& event) {
                          return event.timestamp < olderThan;
                      }),
        motionEvents_.end());
    
    // Remove old environmental data
    environmentalData_.erase(
        std::remove_if(environmentalData_.begin(), environmentalData_.end(),
                      [olderThan](const EnvironmentalData& data) {
                          return data.timestamp < olderThan;
                      }),
        environmentalData_.end());
    
    // Similar cleanup for other data types...
    
    return true;
}

// ===========================
// ALERT DETECTION
// ===========================

bool WildlifeTelemetry::checkForAlerts() {
    bool alertSent = false;
    
    alertSent |= checkBatteryAlert();
    alertSent |= checkTemperatureAlert();
    alertSent |= checkSystemHealthAlert();
    
    return alertSent;
}

bool WildlifeTelemetry::checkBatteryAlert() {
    if (powerHistory_.empty()) {
        return false;
    }
    
    const PowerStatus& latest = powerHistory_.back();
    if (latest.lowBattery && alertCallback_) {
        alertCallback_("LOW_BATTERY", 
                      "Battery level: " + String(latest.batteryLevel) + "%");
        return true;
    }
    
    return false;
}

bool WildlifeTelemetry::checkTemperatureAlert() {
    if (healthHistory_.empty()) {
        return false;
    }
    
    const DeviceHealth& latest = healthHistory_.back();
    if (latest.cpuTemperature > 85.0 && alertCallback_) {
        alertCallback_("HIGH_TEMPERATURE", 
                      "CPU temperature: " + String(latest.cpuTemperature) + "°C");
        return true;
    }
    
    return false;
}

bool WildlifeTelemetry::checkSystemHealthAlert() {
    if (healthHistory_.empty()) {
        return false;
    }
    
    const DeviceHealth& latest = healthHistory_.back();
    if (latest.freeHeap < 5000 && alertCallback_) {
        alertCallback_("LOW_MEMORY", 
                      "Free heap: " + String(latest.freeHeap) + " bytes");
        return true;
    }
    
    return false;
}

// ===========================
// STATISTICS
// ===========================

uint32_t WildlifeTelemetry::getTotalMotionEvents() const {
    return motionEvents_.size();
}

uint32_t WildlifeTelemetry::getTotalCaptureEvents() const {
    return captureHistory_.size();
}

uint32_t WildlifeTelemetry::getTotalWildlifeDetections() const {
    return wildlifeDetections_.size();
}

float WildlifeTelemetry::getAverageBatteryLevel() const {
    if (powerHistory_.empty()) {
        return 0.0;
    }
    
    float sum = 0.0;
    for (const auto& status : powerHistory_) {
        sum += status.batteryLevel;
    }
    
    return sum / powerHistory_.size();
}

float WildlifeTelemetry::getAverageTemperature() const {
    if (environmentalData_.empty()) {
        return 0.0;
    }
    
    float sum = 0.0;
    for (const auto& data : environmentalData_) {
        sum += data.temperature;
    }
    
    return sum / environmentalData_.size();
}

String WildlifeTelemetry::getLastSpeciesDetected() const {
    if (wildlifeDetections_.empty()) {
        return "None";
    }
    
    return wildlifeDetections_.back().species;
}

// ===========================
// CONFIGURATION MANAGEMENT
// ===========================

TelemetryConfig WildlifeTelemetry::getConfig() const {
    return config_;
}

bool WildlifeTelemetry::setConfig(const TelemetryConfig& config) {
    return configure(config);
}

bool WildlifeTelemetry::saveConfigToFile(const String& filename) {
    File file = LittleFS.open(filename, "w");
    if (!file) {
        return false;
    }
    
    DynamicJsonDocument doc(1024);
    doc["motionEnabled"] = config_.motionEnabled;
    doc["environmentalEnabled"] = config_.environmentalEnabled;
    doc["powerEnabled"] = config_.powerEnabled;
    doc["locationEnabled"] = config_.locationEnabled;
    doc["healthEnabled"] = config_.healthEnabled;
    doc["captureEnabled"] = config_.captureEnabled;
    doc["wildlifeEnabled"] = config_.wildlifeEnabled;
    doc["motionInterval"] = config_.motionInterval;
    doc["environmentalInterval"] = config_.environmentalInterval;
    doc["powerInterval"] = config_.powerInterval;
    doc["locationInterval"] = config_.locationInterval;
    doc["healthInterval"] = config_.healthInterval;
    doc["transmitOverMesh"] = config_.transmitOverMesh;
    doc["storeLocally"] = config_.storeLocally;
    doc["maxStoredRecords"] = config_.maxStoredRecords;
    doc["compressionLevel"] = config_.compressionLevel;
    doc["encryptData"] = config_.encryptData;
    
    serializeJson(doc, file);
    file.close();
    
    return true;
}

bool WildlifeTelemetry::loadConfigFromFile(const String& filename) {
    File file = LittleFS.open(filename, "r");
    if (!file) {
        return false;
    }
    
    DynamicJsonDocument doc(1024);
    DeserializationError error = deserializeJson(doc, file);
    file.close();
    
    if (error) {
        return false;
    }
    
    config_.motionEnabled = doc["motionEnabled"];
    config_.environmentalEnabled = doc["environmentalEnabled"];
    config_.powerEnabled = doc["powerEnabled"];
    config_.locationEnabled = doc["locationEnabled"];
    config_.healthEnabled = doc["healthEnabled"];
    config_.captureEnabled = doc["captureEnabled"];
    config_.wildlifeEnabled = doc["wildlifeEnabled"];
    config_.motionInterval = doc["motionInterval"];
    config_.environmentalInterval = doc["environmentalInterval"];
    config_.powerInterval = doc["powerInterval"];
    config_.locationInterval = doc["locationInterval"];
    config_.healthInterval = doc["healthInterval"];
    config_.transmitOverMesh = doc["transmitOverMesh"];
    config_.storeLocally = doc["storeLocally"];
    config_.maxStoredRecords = doc["maxStoredRecords"];
    config_.compressionLevel = doc["compressionLevel"];
    config_.encryptData = doc["encryptData"];
    
    return true;
}

// ===========================
// CALLBACK MANAGEMENT
// ===========================

void WildlifeTelemetry::setMotionEventCallback(MotionEventCallback callback) {
    motionEventCallback_ = callback;
}

void WildlifeTelemetry::setWildlifeDetectionCallback(WildlifeDetectionCallback callback) {
    wildlifeDetectionCallback_ = callback;
}

void WildlifeTelemetry::setAlertCallback(AlertCallback callback) {
    alertCallback_ = callback;
}

void WildlifeTelemetry::setDataTransmittedCallback(DataTransmittedCallback callback) {
    dataTransmittedCallback_ = callback;
}

// ===========================
// UTILITY METHODS
// ===========================

unsigned long WildlifeTelemetry::getCurrentTimestamp() const {
    return millis();
}

// ===========================
// UTILITY FUNCTIONS
// ===========================

WildlifeTelemetry* createWildlifeTelemetry(MeshInterface* meshInterface) {
    WildlifeTelemetry* telemetry = new WildlifeTelemetry();
    if (telemetry->init(meshInterface)) {
        return telemetry;
    } else {
        delete telemetry;
        return nullptr;
    }
}

TelemetryConfig createDefaultTelemetryConfig() {
    TelemetryConfig config;
    config.motionEnabled = true;
    config.environmentalEnabled = true;
    config.powerEnabled = true;
    config.locationEnabled = GPS_MESH_ENABLED;
    config.healthEnabled = true;
    config.captureEnabled = true;
    config.wildlifeEnabled = true;
    
    config.motionInterval = WILDLIFE_TELEMETRY_INTERVAL;
    config.environmentalInterval = ENV_SENSOR_INTERVAL;
    config.powerInterval = BATTERY_STATUS_INTERVAL;
    config.locationInterval = GPS_UPDATE_INTERVAL;
    config.healthInterval = MESH_DIAGNOSTICS_INTERVAL;
    
    config.transmitOverMesh = true;
    config.storeLocally = true;
    config.maxStoredRecords = 100;
    
    config.compressionLevel = 0;
    config.encryptData = MESH_ENCRYPTION_ENABLED;
    
    return config;
}

TelemetryConfig createLowPowerTelemetryConfig() {
    TelemetryConfig config = createDefaultTelemetryConfig();
    
    // Reduce transmission frequency for power saving
    config.motionInterval = 600000;         // 10 minutes
    config.environmentalInterval = 1800000; // 30 minutes
    config.powerInterval = 900000;          // 15 minutes
    config.healthInterval = 3600000;        // 60 minutes
    
    config.maxStoredRecords = 50;           // Reduce storage
    config.compressionLevel = 3;            // Enable compression
    
    return config;
}

TelemetryConfig createResearchTelemetryConfig() {
    TelemetryConfig config = createDefaultTelemetryConfig();
    
    // Increase data collection for research
    config.motionInterval = 60000;          // 1 minute
    config.environmentalInterval = 30000;   // 30 seconds
    config.powerInterval = 120000;          // 2 minutes
    config.healthInterval = 300000;         // 5 minutes
    
    config.maxStoredRecords = 500;          // Increase storage
    config.compressionLevel = 0;            // No compression for accuracy
    
    return config;
}

// ===========================
// VALIDATION FUNCTIONS
// ===========================

bool isValidMotionEvent(const MotionEvent& event) {
    return event.timestamp > 0 && 
           event.confidence <= 100 &&
           event.duration > 0;
}

bool isValidEnvironmentalData(const EnvironmentalData& data) {
    return data.timestamp > 0 &&
           // Basic environmental validation
           data.temperature >= -50.0 && data.temperature <= 85.0 &&
           data.humidity >= 0.0 && data.humidity <= 100.0 &&
           data.pressure >= 800.0 && data.pressure <= 1200.0 &&
           data.lightLevel <= 1023 &&
           // Advanced temperature validation
           data.ground_temperature >= -50.0 && data.ground_temperature <= 85.0 &&
           data.enclosure_temperature >= -50.0 && data.enclosure_temperature <= 85.0 &&
           data.battery_temperature >= -50.0 && data.battery_temperature <= 85.0 &&
           // Light validation (reasonable lux values)
           data.visible_light >= 0.0 && data.visible_light <= 100000.0 &&
           data.infrared_light >= 0.0 && data.infrared_light <= 100000.0 &&
           data.full_spectrum_light >= 0.0 && data.full_spectrum_light <= 100000.0 &&
           // Air quality validation
           data.tvoc_ppb <= 60000 && // SGP30 max range
           data.eco2_ppm >= 400 && data.eco2_ppm <= 60000 && // SGP30 range
           // Battery validation
           data.battery_voltage >= 0.0 && data.battery_voltage <= 5.0 &&
           data.battery_percentage <= 100 &&
           data.solar_voltage >= 0.0 && data.solar_voltage <= 25.0 &&
           // Index validation (0-100%)
           data.wildlife_activity_index <= 100 &&
           data.photography_conditions <= 100 &&
           data.comfort_index <= 100;
}

bool isValidPowerStatus(const PowerStatus& status) {
    return status.timestamp > 0 &&
           status.batteryVoltage >= 0.0 && status.batteryVoltage <= 5.0 &&
           status.batteryLevel <= 100;
}

bool isValidLocationData(const LocationData& location) {
    return location.timestamp > 0 &&
           location.latitude >= -90.0 && location.latitude <= 90.0 &&
           location.longitude >= -180.0 && location.longitude <= 180.0;
}

bool isValidDeviceHealth(const DeviceHealth& health) {
    return health.timestamp > 0 &&
           health.cpuTemperature >= -50.0 && health.cpuTemperature <= 150.0;
}

bool isValidCaptureEvent(const CaptureEvent& event) {
    return event.timestamp > 0 &&
           !event.filename.isEmpty() &&
           event.fileSize > 0;
}

bool isValidWildlifeDetection(const WildlifeDetection& detection) {
    return detection.timestamp > 0 &&
           !detection.species.isEmpty() &&
           detection.confidence >= 0.0 && detection.confidence <= 1.0;
}

// ===========================
// ERROR TRACKING UTILITIES
// ===========================

/**
 * @brief Increment the global system error counter and persist to NVS
 */
void incrementSystemErrorCount() {
    g_systemErrorCount++;
    
    // Periodically save to NVS (every 10 errors to reduce wear)
    if (g_systemErrorCount % 10 == 0) {
        if (g_errorPrefs.isValid() || g_errorPrefs.begin("telemetry", false)) {
            g_errorPrefs.putUInt("errorCount", g_systemErrorCount);
        }
    }
}

/**
 * @brief Get the current system error count
 * @return Current error count
 */
uint32_t getSystemErrorCount() {
    return g_systemErrorCount;
}

/**
 * @brief Reset the system error counter
 */
void resetSystemErrorCount() {
    g_systemErrorCount = 0;
    
    if (g_errorPrefs.isValid() || g_errorPrefs.begin("telemetry", false)) {
        g_errorPrefs.putUInt("errorCount", 0);
    }
}<|MERGE_RESOLUTION|>--- conflicted
+++ resolved
@@ -23,19 +23,6 @@
 // External function from environmental integration
 extern AdvancedEnvironmentalData getLatestEnvironmentalData();
 extern bool areEnvironmentalSensorsHealthy();
-
-<<<<<<< HEAD
-// External camera and power instances (accessed via SolarManager namespace)
-extern CameraHandler* g_cameraHandler;
-extern LoRaDriver* g_loraDriver;
-
-// Global error counter with persistent storage
-static uint32_t g_systemErrorCount = 0;
-static Preferences g_errorPrefs;
-=======
-// External GPS manager instance (defined in main.cpp or similar)
-extern GPSManager* gpsManager;
->>>>>>> d79ea538
 
 // ===========================
 // CONSTRUCTOR/DESTRUCTOR
