--- conflicted
+++ resolved
@@ -62,164 +62,6 @@
 #define NETWORK_STATUS_LOG_INTERVAL 300000 // Log network status every 5 minutes (ms)
 
 // ===========================
-<<<<<<< HEAD
-// COMPILE-TIME CONFLICT CHECKS
-// ===========================
-// These checks prevent incompatible feature combinations from compiling
-// See docs/GPIO_PIN_CONFLICTS.md for detailed explanation
 
-// Check 1: LoRa + Camera conflict on AI-Thinker ESP32-CAM
-#if defined(LORA_ENABLED) && defined(CAMERA_ENABLED) && CAMERA_ENABLED
-  #if defined(CAMERA_MODEL_AI_THINKER) || defined(BOARD_AI_THINKER_CAM)
-    #error "❌ CONFIGURATION ERROR: LoRa and Camera cannot be enabled simultaneously on AI-Thinker ESP32-CAM due to GPIO conflicts. \n\
-    \n\
-    CONFLICT DETAILS:\n\
-      - LoRa SCK (GPIO 18) conflicts with Camera Y3\n\
-      - LoRa MISO (GPIO 19) conflicts with Camera Y4\n\
-      - LoRa MOSI (GPIO 23) conflicts with Camera HREF\n\
-      - LoRa DIO0 (GPIO 26) conflicts with Camera SIOD\n\
-    \n\
-    SOLUTIONS:\n\
-      1. Disable LoRa: Comment out '#define LORA_ENABLED' in config.h\n\
-      2. Disable Camera: Set 'CAMERA_ENABLED false' in config.h\n\
-      3. Use ESP32-S3-CAM: Upgrade hardware to ESP32-S3-CAM which has sufficient GPIO pins\n\
-    \n\
-    See docs/GPIO_PIN_CONFLICTS.md and docs/HARDWARE_SELECTION_GUIDE.md for details."
-  #endif
-#endif
-
-// Check 2: Solar voltage monitoring on GPIO 34 with camera
-#if defined(SOLAR_VOLTAGE_MONITORING_ENABLED) && SOLAR_VOLTAGE_MONITORING_ENABLED && \
-    defined(CAMERA_ENABLED) && CAMERA_ENABLED
-  #if defined(CAMERA_MODEL_AI_THINKER) || defined(BOARD_AI_THINKER_CAM)
-    // GPIO 34 is used for Camera Y8 and Battery Voltage (input-only, can share with coordination)
-    // GPIO 32 is used for Camera PWDN (output) and Solar Voltage (input) - CONFLICT
-    #warning "⚠️  CONFIGURATION WARNING: Solar voltage monitoring conflicts with Camera PWDN on GPIO 32. \n\
-    \n\
-    CONFLICT DETAILS:\n\
-      - GPIO 32 is Camera PWDN (power-down control, OUTPUT)\n\
-      - GPIO 32 requested for solar voltage monitoring (INPUT)\n\
-      - Cannot use same pin for both input and output\n\
-    \n\
-    RECOMMENDATIONS:\n\
-      1. Use GPIO 33 for solar voltage monitoring instead\n\
-      2. Use external ADC via I2C for additional analog inputs\n\
-      3. Disable camera power-down control (camera always on)\n\
-    \n\
-    See docs/GPIO_PIN_CONFLICTS.md section 'Solar/Battery Monitoring vs Camera'."
-  #endif
-#endif
-
-// Check 3: LED indicators with SD card
-#if defined(LED_INDICATORS_ENABLED) && LED_INDICATORS_ENABLED && \
-    defined(SD_CARD_ENABLED) && SD_CARD_ENABLED
-  #if defined(CAMERA_MODEL_AI_THINKER) || defined(BOARD_AI_THINKER_CAM)
-    #error "❌ CONFIGURATION ERROR: LED indicators and SD card cannot be enabled simultaneously on AI-Thinker ESP32-CAM. \n\
-    \n\
-    CONFLICT DETAILS:\n\
-      - GPIO 2 (Power LED) conflicts with SD card D0\n\
-      - GPIO 4 (Built-in LED) conflicts with SD card D1\n\
-    \n\
-    SOLUTIONS:\n\
-      1. Disable LEDs: Set 'LED_INDICATORS_ENABLED false' in config.h\n\
-      2. Disable SD card: Set 'SD_CARD_ENABLED false' in config.h (not recommended)\n\
-      3. Use different GPIO for LEDs: GPIO 16 or 17 (if available)\n\
-    \n\
-    See docs/GPIO_PIN_CONFLICTS.md section 'LED Indicators vs SD Card'."
-  #endif
-#endif
-
-// Check 4: Verify board model is defined
-#if !defined(CAMERA_MODEL_AI_THINKER) && \
-    !defined(CAMERA_MODEL_ESP32S3_EYE) && \
-    !defined(CAMERA_MODEL_TTGO_T_CAMERA) && \
-    !defined(BOARD_AI_THINKER_CAM) && \
-    !defined(BOARD_ESP32S3_CAM) && \
-    !defined(BOARD_TTGO_T_CAMERA) && \
-    defined(CAMERA_ENABLED) && CAMERA_ENABLED
-  #warning "⚠️  BOARD MODEL NOT DEFINED: No camera board model specified. Defaulting to AI-Thinker ESP32-CAM. \n\
-  \n\
-  To explicitly set board model, define ONE of these in platformio.ini or config.h:\n\
-    - CAMERA_MODEL_AI_THINKER or BOARD_AI_THINKER_CAM\n\
-    - CAMERA_MODEL_ESP32S3_EYE or BOARD_ESP32S3_CAM\n\
-    - CAMERA_MODEL_TTGO_T_CAMERA or BOARD_TTGO_T_CAMERA\n\
-  \n\
-  See docs/HARDWARE_SELECTION_GUIDE.md for board selection guidance."
-  // Default to AI-Thinker if not specified
-  #define CAMERA_MODEL_AI_THINKER
-#endif
-
-// Check 5: PIR sensor on GPIO 1 vs UART debugging
-#if defined(PIR_SENSOR_ENABLED) && PIR_SENSOR_ENABLED
-  #if defined(DEBUG_MODE) || defined(ENABLE_SERIAL_DEBUG)
-    #warning "⚠️  CONFIGURATION WARNING: PIR sensor on GPIO 1 conflicts with UART TX debugging. \n\
-    \n\
-    IMPACT:\n\
-      - Serial debugging may interfere with PIR readings\n\
-      - PIR signals may appear in serial output\n\
-    \n\
-    RECOMMENDATIONS:\n\
-      1. Disable serial debugging in production builds\n\
-      2. Use WiFi/telnet debugging instead\n\
-      3. Move PIR to GPIO 3 if UART RX not needed\n\
-    \n\
-    See docs/GPIO_PIN_CONFLICTS.md section 'PIR Sensor vs UART Debug'."
-  #endif
-#endif
-
-// ===========================
-// CONFIGURATION SUMMARY
-// ===========================
-// This section shows active configuration (visible in build output)
-
-#if defined(CAMERA_ENABLED) && CAMERA_ENABLED
-  #pragma message "✓ Camera: ENABLED"
-#else
-  #pragma message "✗ Camera: DISABLED"
-#endif
-
-#if defined(LORA_ENABLED)
-  #pragma message "✓ LoRa: ENABLED"
-#else
-  #pragma message "✗ LoRa: DISABLED"
-#endif
-
-#if defined(SD_CARD_ENABLED) && SD_CARD_ENABLED
-  #pragma message "✓ SD Card: ENABLED"
-#else
-  #pragma message "✗ SD Card: DISABLED"
-#endif
-
-#if defined(CAMERA_MODEL_AI_THINKER) || defined(BOARD_AI_THINKER_CAM)
-  #pragma message "Board: AI-Thinker ESP32-CAM (Limited GPIO)"
-#elif defined(CAMERA_MODEL_ESP32S3_EYE) || defined(BOARD_ESP32S3_CAM)
-  #pragma message "Board: ESP32-S3-CAM (Full Features)"
-#elif defined(CAMERA_MODEL_TTGO_T_CAMERA) || defined(BOARD_TTGO_T_CAMERA)
-  #pragma message "Board: TTGO T-Camera"
-#endif
-
-#pragma message "Configuration validated. See docs/GPIO_PIN_CONFLICTS.md for pin usage details."
-=======
-// GPS CONFIGURATION
-// ===========================
-
-// GPS Module Enable/Disable
-#define GPS_ENABLED true                  // Enable GPS module for location tracking
-
-// GPS Serial Communication Pins
-#define GPS_RX_PIN 32                     // GPS module TX -> ESP32 RX (GPIO 32)
-#define GPS_TX_PIN 33                     // GPS module RX -> ESP32 TX (GPIO 33)
-
-// GPS Module Configuration
-#define GPS_BAUD_RATE 9600                // GPS serial baud rate (most modules use 9600)
-#define GPS_UPDATE_RATE 1000              // ms - GPS position update rate
-#define GPS_FIX_TIMEOUT 60000             // ms - timeout waiting for GPS fix (60 seconds)
-
-// GPS Feature Configuration
-#define GPS_USE_TINYGPS_PLUS true         // Use TinyGPS++ library
-#define GPS_SAVE_LAST_POSITION true       // Save last known position on fix loss
-#define GPS_ALTITUDE_ENABLED true         // Include altitude in GPS data
-#define GPS_SATELLITE_COUNT_ENABLED true  // Track satellites in view
->>>>>>> e259752e
 
 #endif // CONFIG_H