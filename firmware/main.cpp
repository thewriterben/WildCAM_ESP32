--- conflicted
+++ resolved
@@ -17,18 +17,7 @@
 #include <esp_task_wdt.h>
 #include <esp_system.h>
 #include <esp_log.h>
-<<<<<<< HEAD
-#include <Preferences.h>
-#include <SD.h>
-#include <WiFi.h>
-#include <HTTPClient.h>
-#include "esp_camera.h"
-=======
-#include <WiFi.h>
-#include <HTTPClient.h>
-#include <SD.h>
-#include <Preferences.h>
->>>>>>> 2dd8beef
+
 
 // Hardware abstraction layer
 #include "hal/board_detector.h"
@@ -106,32 +95,7 @@
     float system_temperature = 0.0f;
     float battery_level = 0.0f;
     
-<<<<<<< HEAD
-    // Lockdown mode state
-    bool in_lockdown = false;
-    unsigned long lockdown_start_time = 0;
-    
-    // Network management state
-    unsigned long last_wifi_attempt = 0;
-    unsigned long last_upload = 0;
-    unsigned long last_ota_check = 0;
-    unsigned long last_lora_check = 0;
-    unsigned long last_network_status_log = 0;
-    int wifi_retry_count = 0;
-    int pending_uploads = 0;
-    int lora_active_nodes = 0;
-    bool ota_available = false;
-=======
-
-    int wifi_retry_count = 0;
-    unsigned long last_wifi_attempt = 0;
-    int pending_uploads = 0;
-    unsigned long last_upload = 0;
-
-    int lora_active_nodes = 0;
-    unsigned long last_lora_check = 0;
-    unsigned long last_network_status_log = 0;
->>>>>>> 2dd8beef
+
 
 } system_state;
 
