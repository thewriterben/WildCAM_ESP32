/**
 * @file main.cpp
 * @brief ESP32 WildCAM v2.0 - Advanced AI-Powered Wildlife Monitoring Platform
 * @author WildCAM ESP32 Team
 * @date 2025-09-29
 * @version 3.0.0
 * 
 * Main entry point for the advanced wildlife monitoring system with:
 * - Edge AI with YOLO-tiny detection
 * - Advanced power management with MPPT
 * - Hardware security with AES-256 encryption
 * - Mesh networking capabilities
 * - Real-time analytics and ecosystem integration
 */

#include <Arduino.h>
#include <esp_task_wdt.h>
#include <esp_system.h>
#include <esp_log.h>
#include <WiFi.h>
#include <HTTPClient.h>
#include <Update.h>


// Hardware abstraction layer
#include "hal/board_detector.h"

// Driver modules
#include "drivers/environmental_suite.h"

// AI/ML modules
#include "ml_models/yolo_tiny/yolo_tiny_detector.h"
#include "ml_models/wildlife_detector.h"

// Power management
#include "power/mppt_controller.h"
#include "power/power_manager.h"

// Security features
#include "security/security_manager.h"

// Networking
#include "networking/mesh_config.h"

// Core system components
#include "core/system_manager.h"
#include "utils/logger.h"
#include "src/camera/camera_manager.h"
#include "src/utils/time_manager.h"
#include "src/diagnostics.h"

// Storage management
#include "core/storage_manager.h"

// Time management for timestamps
#include <time.h>
#include <sys/time.h>

// Configuration
#include "config.h"
#define FIRMWARE_VERSION "3.0.0"
#define SYSTEM_NAME "WildCAM_ESP32_v2.0"
#define LOCKDOWN_DURATION_MS (3600000) // 1 hour in milliseconds
#define SD_CS_PIN 13  // SD card chip select pin for ESP32-CAM

// Global system components
SystemManager* g_system_manager = nullptr;
YOLOTinyDetector* g_yolo_detector = nullptr;
MPPTController* g_mppt_controller = nullptr;
SecurityManager* g_security_manager = nullptr;
EnvironmentalSuite* g_env_sensors = nullptr;
CameraManager* g_camera_manager = nullptr;

// Storage and security globals
Preferences g_preferences;
bool g_sd_initialized = false;
bool g_lockdown_enabled = true;  // Configurable lockdown mode

// Task handles for multi-core processing
TaskHandle_t ai_processing_task = NULL;
TaskHandle_t power_management_task = NULL;
TaskHandle_t network_management_task = NULL;
TaskHandle_t security_monitoring_task = NULL;

// Power management settings
uint32_t deep_sleep_duration = 300; // Default: 300 seconds (5 minutes)

// System state
struct SystemState {
    bool ai_initialized = false;
    bool power_system_ok = false;
    bool security_active = false;
    bool network_connected = false;
    unsigned long last_detection = 0;
    unsigned long last_power_check = 0;
    unsigned long last_security_check = 0;
    int active_cameras = 0;
    float system_temperature = 0.0f;
    float battery_level = 0.0f;
    
<<<<<<< HEAD
    // Network management fields
    bool in_lockdown = false;
    unsigned long lockdown_start_time = 0;
    int wifi_retry_count = 0;
    unsigned long last_wifi_attempt = 0;
    
    // Data upload fields
    int pending_uploads = 0;
    unsigned long last_upload = 0;
    
    // OTA update fields
    bool ota_available = false;
    unsigned long last_ota_check = 0;
    
    // LoRa mesh fields
    int lora_active_nodes = 0;
    unsigned long last_lora_check = 0;
    
    // Network status logging
    unsigned long last_network_status_log = 0;
=======
>>>>>>> 06cfca12

} system_state;

/**
 * @brief Generate unique filename for wildlife detection
 * @param species Species name from detection
 * @param buffer Output buffer for filename
 * @param buffer_size Size of output buffer
 * @return true if filename generated successfully
 */
bool generateDetectionFilename(const char* species, char* buffer, size_t buffer_size) {
    if (!buffer || buffer_size < MAX_FILENAME_LENGTH) {
        return false;
    }
    
    struct tm timeinfo;
    time_t now;
    time(&now);
    
    // Try to get local time (RTC or NTP)
    if (getLocalTime(&timeinfo)) {
        // Format: YYYYMMDD_HHMMSS_species.jpg
        snprintf(buffer, buffer_size, "%04d%02d%02d_%02d%02d%02d_%s.jpg",
                timeinfo.tm_year + 1900,
                timeinfo.tm_mon + 1,
                timeinfo.tm_mday,
                timeinfo.tm_hour,
                timeinfo.tm_min,
                timeinfo.tm_sec,
                species);
    } else {
        // Fallback to milliseconds-based timestamp
        unsigned long timestamp = millis();
        snprintf(buffer, buffer_size, "%lu_%s.jpg", timestamp, species);
    }
    
    return true;
}

/**
 * @brief Generate metadata file for wildlife detection
 * @param filename Image filename
 * @param species Species name
 * @param confidence Detection confidence
 * @param bbox Bounding box information
 * @return true if metadata saved successfully
 */
bool saveDetectionMetadata(const char* filename, const char* species, 
                           float confidence, const BoundingBox& bbox) {
    if (!filename || !species) {
        return false;
    }
    
    // Create metadata filename by replacing .jpg with .json
    char metadata_filename[MAX_FILENAME_LENGTH];
    snprintf(metadata_filename, sizeof(metadata_filename), "%s", filename);
    char* ext = strrchr(metadata_filename, '.');
    if (ext) {
        strcpy(ext, ".json");
    } else {
        strcat(metadata_filename, ".json");
    }
    
    // Get current timestamp for metadata
    struct tm timeinfo;
    char timestamp_str[32] = "unknown";
    if (getLocalTime(&timeinfo)) {
        strftime(timestamp_str, sizeof(timestamp_str), "%Y-%m-%d %H:%M:%S", &timeinfo);
    }
    
    // Get battery level from system state
    float battery_voltage = system_state.battery_level;
    
    // Build JSON metadata string with GPS and battery info
    char json_buffer[768];
    snprintf(json_buffer, sizeof(json_buffer),
             "{\n"
             "  \"filename\": \"%s\",\n"
             "  \"species\": \"%s\",\n"
             "  \"confidence\": %.3f,\n"
             "  \"timestamp\": \"%s\",\n"
             "  \"timestamp_millis\": %lu,\n"
             "  \"bounding_box\": {\n"
             "    \"x\": %.3f,\n"
             "    \"y\": %.3f,\n"
             "    \"width\": %.3f,\n"
             "    \"height\": %.3f\n"
             "  },\n"
             "  \"class_id\": %d,\n"
             "  \"battery_voltage\": %.2f,\n"
             "  \"gps_coordinates\": {\n"
             "    \"latitude\": 0.0,\n"
             "    \"longitude\": 0.0,\n"
             "    \"note\": \"GPS integration pending\"\n"
             "  }\n"
             "}\n",
             filename, species, confidence, timestamp_str, millis(),
             bbox.x, bbox.y, bbox.width, bbox.height, bbox.class_id,
             battery_voltage);
    
    // Save metadata to storage
    storage_result_t result = g_storage.saveLog(json_buffer, metadata_filename);
    
    if (result != STORAGE_SUCCESS) {
        Logger::error("Failed to save metadata file: %s", g_storage.getLastError());
        return false;
    }
    
    Logger::info("Metadata saved: %s", metadata_filename);
    return true;
}

/**
 * @brief Process wildlife detection event - save image and metadata
 * @param image_data Raw image data
 * @param image_size Size of image data
 * @param detection Detection information
 * @return true if processing successful (non-critical failures still return true)
 */
bool processWildlifeDetection(const uint8_t* image_data, size_t image_size, 
                              const BoundingBox& detection) {
    if (!image_data || image_size == 0) {
        Logger::error("Invalid image data for detection processing");
        return false;
    }
    
    // Step 1: Generate unique filename
    char filename[MAX_FILENAME_LENGTH];
    if (!generateDetectionFilename(detection.class_name, filename, sizeof(filename))) {
        Logger::error("Failed to generate detection filename");
        return false;
    }
    
    Logger::info("Processing wildlife detection: %s", filename);
    
    // Step 2: Check if storage is ready
    if (!g_storage.isReady()) {
        Logger::error("Storage not ready, cannot save detection image (continuing detection loop)");
        return true; // Continue detection loop despite storage failure
    }
    
    // Step 3: Check available storage space
    uint64_t free_space = g_storage.getFreeSpace();
    uint64_t required_space = image_size + 4096; // Image + metadata buffer
    
    if (free_space < required_space) {
        Logger::error("Insufficient storage space: %llu bytes free, %llu bytes required", 
                     free_space, required_space);
        Logger::error("SD card full condition - cannot save detection");
        return true; // Continue detection loop despite storage full
    }
    
    // Step 4: Save image buffer to SD card with retry logic
    const int max_retries = 3;
    int retry_delay_ms = 100; // Start with 100ms delay
    storage_result_t save_result = STORAGE_ERROR_WRITE;
    
    for (int retry = 0; retry < max_retries; retry++) {
        save_result = g_storage.saveImage(image_data, image_size, filename);
        
        if (save_result == STORAGE_SUCCESS) {
            break; // Success - exit retry loop
        }
        
        // Log retry attempt
        Logger::warning("Image save failed (attempt %d/%d): %s", 
                       retry + 1, max_retries, g_storage.getLastError());
        
        // Wait before retry with exponential backoff
        if (retry < max_retries - 1) {
            delay(retry_delay_ms);
            retry_delay_ms *= 2; // Exponential backoff
        }
    }
    
    if (save_result == STORAGE_SUCCESS) {
        // Step 5: Log save operation with filename and file size
        Logger::info("Image saved successfully: %s (size: %u bytes)", filename, image_size);
        
        // Step 6: Save metadata file with retry logic
        bool metadata_saved = false;
        for (int retry = 0; retry < max_retries && !metadata_saved; retry++) {
            metadata_saved = saveDetectionMetadata(filename, detection.class_name, 
                                                  detection.confidence, detection);
            if (!metadata_saved && retry < max_retries - 1) {
                delay(100); // Brief delay before retry
            }
        }
        
        if (!metadata_saved) {
            // Log warning but continue - metadata is optional
            Logger::warning("Failed to save metadata for %s after %d retries, continuing operation", 
                          filename, max_retries);
        }
        
        // Step 7: Increment detection counter (persistent across reboots)
        uint32_t detection_count = g_preferences.getUInt("detect_count", 0);
        detection_count++;
        g_preferences.putUInt("detect_count", detection_count);
        Logger::info("Detection count: %lu", detection_count);
        
    } else {
        // Step 8: Error handling - log error but continue operation
        Logger::error("Failed to save image %s after %d retries: %s (continuing detection loop)", 
                     filename, max_retries, g_storage.getLastError());
        // Return true to continue detection loop despite save failure
    }
    
    return true;
}

/**
 * @brief AI Processing Task (Core 1)
 * Handles real-time wildlife detection using YOLO-tiny
 */
void aiProcessingTask(void* parameter) {
    Logger::info("AI Processing Task started on Core %d", xPortGetCoreID());
    
    const TickType_t xDelay = pdMS_TO_TICKS(100); // 10 FPS processing rate
    BoundingBox detections[10];
    
    while (true) {
        // Skip processing if in lockdown mode
        if (system_state.in_lockdown) {
            vTaskDelay(xDelay * 10); // Check less frequently during lockdown
            continue;
        }
        
        if (system_state.ai_initialized && g_yolo_detector && g_yolo_detector->isInitialized() && g_camera_manager) {
            // Capture camera frame with error handling
            int image_width = 0, image_height = 0;
            uint8_t* image_data = nullptr;
            
            // Retry logic for transient camera errors
            int retry_count = 0;
            const int max_retries = 3;
            
            while (retry_count < max_retries && !image_data) {
                image_data = g_camera_manager->captureFrame(&image_width, &image_height);
                
                if (!image_data) {
                    Logger::warning("Camera capture failed (attempt %d/%d): %s", 
                                  retry_count + 1, max_retries, 
                                  g_camera_manager->getLastError().c_str());
                    retry_count++;
                    if (retry_count < max_retries) {
                        vTaskDelay(pdMS_TO_TICKS(100)); // Brief delay before retry
                    }
                }
            }
            
            if (image_data) {
                // Run YOLO detection with error handling
                int num_detections = 0;
                
                try {
                    num_detections = g_yolo_detector->detect(image_data, detections, 10);
                } catch (...) {
                    Logger::error("AI detection exception occurred");
                    g_camera_manager->releaseFrame(image_data);
                    vTaskDelay(xDelay);
                    continue;
                }
                
                if (num_detections > 0) {
                    system_state.last_detection = millis();
                    
                    for (int i = 0; i < num_detections; i++) {
                        Logger::info("Wildlife detected: %s (confidence: %.2f)", 
                                   detections[i].class_name, detections[i].confidence);
                        
                        // Process detection - save image, metadata, etc.
                        if (!processWildlifeDetection(image_data, image_width * image_height, detections[i])) {
                            Logger::warning("Detection processing had issues but continuing operation");
                        }
                    }
                }
                
                // Always release camera frame
                g_camera_manager->releaseFrame(image_data);
            } else {
                // Camera capture failed after retries - graceful degradation
                Logger::error("Camera capture failed after %d retries, continuing...", max_retries);
            }
        }
        
        vTaskDelay(xDelay);
    }
}

/**
 * @brief Power Management Task (Core 0)
 * Handles MPPT control and battery monitoring
 */
void powerManagementTask(void* parameter) {
    Logger::info("Power Management Task started on Core %d", xPortGetCoreID());
    
    const TickType_t xDelay = pdMS_TO_TICKS(5000); // Check every 5 seconds
    
    while (true) {
        if (g_mppt_controller) {
            // Update MPPT controller
            g_mppt_controller->update();
            
            // Get power system status
            SolarPowerStatus power_status = g_mppt_controller->getStatus();
            system_state.battery_level = power_status.battery_voltage;
            system_state.power_system_ok = power_status.is_charging || (power_status.battery_voltage > 3.3f);
            
            // Log power status periodically
            if ((millis() - system_state.last_power_check) > 60000) { // Every minute
                Logger::info("Power Status - Battery: %.2fV, Solar: %.2fW, Efficiency: %.1f%%",
                           power_status.battery_voltage, power_status.solar_power, power_status.charge_efficiency);
                system_state.last_power_check = millis();
            }
            
            // Handle low power conditions
            if (power_status.battery_voltage < 3.0f && !system_state.power_save_mode) {
                Logger::warning("Entering power save mode (battery: %.2fV)", 
                                power_status.battery_voltage);
                
                // Reduce CPU frequency
                setCpuFrequencyMhz(80);
                Logger::info("CPU frequency reduced to 80MHz");
                
                // Increase sleep duration
                deep_sleep_duration = 600; // 10 minutes
                Logger::info("Deep sleep duration increased to 600 seconds");
                
                // Disable WiFi if enabled
                #if WIFI_ENABLED
                if (system_state.network_connected) {
                    WiFi.disconnect(true);
                    WiFi.mode(WIFI_OFF);
                    system_state.network_connected = false;
                    Logger::info("WiFi disabled for power saving");
                }
                #endif
                
                // Reduce camera quality (would need to update camera config)
                // This would be implemented when camera is reconfigured
                Logger::info("Camera quality will be reduced on next capture");
                
                system_state.power_save_mode = true;
                Logger::info("Power save mode activated");
                
            } else if (power_status.battery_voltage > 3.4f && system_state.power_save_mode) {
                Logger::info("Exiting power save mode (battery: %.2fV)", 
                             power_status.battery_voltage);
                
                // Restore normal operation
                setCpuFrequencyMhz(240);
                Logger::info("CPU frequency restored to 240MHz");
                
                deep_sleep_duration = 300;
                Logger::info("Deep sleep duration restored to 300 seconds");
                
                // Camera quality will be restored on next capture
                Logger::info("Camera quality will be restored on next capture");
                
                system_state.power_save_mode = false;
                Logger::info("Power save mode deactivated - normal operation resumed");
            }
        }
        
        vTaskDelay(xDelay);
    }
}

/**
 * @brief Initialize SD card storage
 * @return true if successful, false otherwise
 */
bool initializeSDCard() {
    Logger::info("Initializing SD card...");
    
    if (!SD.begin(SD_CS_PIN)) {
        Logger::error("SD card initialization failed");
        return false;
    }
    
    uint8_t cardType = SD.cardType();
    if (cardType == CARD_NONE) {
        Logger::error("No SD card attached");
        return false;
    }
    
    // Create images directory if it doesn't exist
    if (!SD.exists("/images")) {
        if (!SD.mkdir("/images")) {
            Logger::error("Failed to create /images directory");
            return false;
        }
    }
    
    Logger::info("SD card initialized successfully");
    return true;
}

/**
 * @brief Get detection counter from persistent storage
 * @return Current detection counter value
 */
uint32_t getDetectionCounter() {
    return g_preferences.getUInt("detect_count", 0);
}

/**
 * @brief Get tamper counter from persistent storage
 * @return Current tamper counter value
 */
uint32_t getTamperCounter() {
    return g_preferences.getUInt("tamper_count", 0);
}

/**
 * @brief Increment and persist tamper counter
 * @return New tamper counter value
 */
uint32_t incrementTamperCounter() {
    uint32_t count = getTamperCounter() + 1;
    g_preferences.putUInt("tamper_count", count);
    Logger::info("Tamper counter incremented to: %lu", count);
    return count;
}

/**
 * @brief Check if network is available for sending alerts
 * @return true if network is available, false otherwise
 */
bool isNetworkAvailable() {
    // Check system state for network connectivity
    return system_state.network_connected;
}

/**
 * @brief Send critical alert through available network
 * @param message Alert message to send
 * @return true if alert sent successfully, false otherwise
 */
bool sendCriticalAlert(const char* message) {
    if (!isNetworkAvailable()) {
        Logger::warning("Network not available for alert transmission");
        return false;
    }
    
    // TODO: Implement actual network alert transmission
    // This would send via WiFi, cellular, or satellite depending on availability
    Logger::info("Sending critical alert: %s", message);
    
    // Placeholder for actual implementation
    // Example: HTTP POST, MQTT publish, or satellite message
    return true;
}

/**
 * @brief Capture and save tamper event image
 * @return true if image captured and saved successfully, false otherwise
 */
bool captureTamperImage() {
    if (!g_camera_manager || !g_camera_manager->isInitialized()) {
        Logger::error("Camera not available for tamper image capture");
        return false;
    }
    
    if (!g_sd_initialized) {
        Logger::error("SD card not initialized, cannot save tamper image");
        return false;
    }
    
    // Capture frame
    int width = 0, height = 0;
    uint8_t* image_data = g_camera_manager->captureFrame(&width, &height);
    
    if (!image_data) {
        Logger::error("Failed to capture tamper image");
        return false;
    }
    
    // Generate filename with timestamp
    String timestamp = getFormattedTime();
    timestamp.replace(" ", "_");
    timestamp.replace(":", "");
    timestamp.replace("-", "");
    String filename = "/images/TAMPER_" + timestamp + ".jpg";
    
    // Save to SD card
    File file = SD.open(filename.c_str(), FILE_WRITE);
    if (!file) {
        Logger::error("Failed to create tamper image file: %s", filename.c_str());
        g_camera_manager->releaseFrame(image_data);
        return false;
    }
    
    // Note: The image_data from captureFrame is in RGB565 format
    // For a real implementation, you would need to convert to JPEG or save raw data
    // This is a simplified version that demonstrates the concept
    
    // Get actual frame buffer for JPEG data
    camera_fb_t* fb = esp_camera_fb_get();
    if (fb) {
        file.write(fb->buf, fb->len);
        esp_camera_fb_return(fb);
        Logger::info("Tamper image saved: %s (%d bytes)", filename.c_str(), fb->len);
    } else {
        Logger::error("Failed to get camera frame buffer");
        file.close();
        g_camera_manager->releaseFrame(image_data);
        return false;
    }
    
    file.close();
    g_camera_manager->releaseFrame(image_data);
    
    return true;
}

/**
 * @brief Handle tamper detection security response
 */
void handleTamperDetection() {
    String timestamp = getFormattedTime();
    
    // Step 1: Write critical alert to log (console and file)
    Logger::critical("TAMPER DETECTED at %s - Initiating security response", timestamp.c_str());
    
    // Create detailed log entry for file storage
    char log_entry[512];
    snprintf(log_entry, sizeof(log_entry), 
             "[TAMPER] %s - Battery: %.2fV - Free Heap: %d bytes - Tamper Event\n",
             timestamp.c_str(), 
             system_state.battery_level,
             ESP.getFreeHeap());
    
    // Save detailed log to SD card if storage is available
    if (g_storage.isReady()) {
        storage_result_t log_result = g_storage.saveLog(log_entry, "/security.log");
        if (log_result != STORAGE_SUCCESS) {
            Logger::warning("Failed to save security log: %s", g_storage.getLastError());
        }
    }
    
    // Step 2: Capture and save image with TAMPER_ prefix
    bool image_saved = captureTamperImage();
    if (image_saved) {
        Logger::info("Tamper event image captured successfully");
    } else {
        Logger::error("Failed to capture tamper event image");
    }
    
    // Step 3: Send alert if network is available
    char alert_message[256];
    snprintf(alert_message, sizeof(alert_message), 
             "CRITICAL: Tamper detected at %s. Image capture: %s. Battery: %.2fV",
             timestamp.c_str(), 
             image_saved ? "SUCCESS" : "FAILED",
             system_state.battery_level);
    
    if (sendCriticalAlert(alert_message)) {
        Logger::info("Critical alert sent successfully");
    } else {
        Logger::warning("Failed to send critical alert");
    }
    
    // Step 4: Increment tamper counter in persistent storage
    uint32_t tamper_count = incrementTamperCounter();
    Logger::info("Total tamper events: %lu", tamper_count);
    
    // Step 5: Optional lockdown mode
    if (g_lockdown_enabled && !system_state.in_lockdown) {
        system_state.in_lockdown = true;
        system_state.lockdown_start_time = millis();
        Logger::critical("LOCKDOWN MODE ACTIVATED - Image capture disabled for 1 hour");
    }
}

/**
 * @brief Check and manage lockdown mode
 */
void manageLockdownMode() {
    if (system_state.in_lockdown) {
        unsigned long lockdown_elapsed = millis() - system_state.lockdown_start_time;
        
        if (lockdown_elapsed >= LOCKDOWN_DURATION_MS) {
            system_state.in_lockdown = false;
            Logger::info("LOCKDOWN MODE DEACTIVATED - Normal operation resumed");
        }
    }
}

/**
 * @brief Check for OTA firmware updates and install if available
 * 
 * This function implements a complete OTA update workflow:
 * - Checks remote server for available firmware version
 * - Compares with current version
 * - Downloads firmware binary securely
 * - Verifies firmware integrity
 * - Writes to OTA partition
 * - Validates installation
 * - Reboots to new firmware
 * - Rollback capability on failure
 * 
 * @note Uses ESP32's Update library for safe OTA updates
 * @note Requires network connectivity
 */
void checkAndInstallOTAUpdate() {
    Logger::info("=== OTA Update Check Started ===");
    
    // Verify network connectivity
    if (!system_state.network_connected || WiFi.status() != WL_CONNECTED) {
        Logger::warning("OTA update check skipped - no network connection");
        return;
    }
    
    String current_version = FIRMWARE_VERSION;
    Logger::info("Current firmware version: %s", current_version.c_str());
    
    // Step 1: Check for available version
    HTTPClient http;
    http.begin(OTA_VERSION_URL);
    http.setTimeout(10000); // 10 second timeout
    
    int httpCode = http.GET();
    
    if (httpCode != HTTP_CODE_OK) {
        Logger::error("Failed to check for updates (HTTP %d)", httpCode);
        http.end();
        return;
    }
    
    String latest_version = http.getString();
    latest_version.trim();
    http.end();
    
    // Step 2: Compare versions
    if (latest_version.isEmpty()) {
        Logger::warning("Empty version response from server");
        return;
    }
    
    if (latest_version == current_version) {
        Logger::info("Firmware is up to date (v%s)", current_version.c_str());
        system_state.ota_available = false;
        return;
    }
    
    Logger::info("Update available: %s -> %s", current_version.c_str(), latest_version.c_str());
    system_state.ota_available = true;
    
    // Step 3: Download firmware binary
    Logger::info("Downloading firmware from %s", OTA_UPDATE_URL);
    http.begin(OTA_UPDATE_URL);
    http.setTimeout(60000); // 60 second timeout for binary download
    
    httpCode = http.GET();
    
    if (httpCode != HTTP_CODE_OK) {
        Logger::error("Failed to download firmware (HTTP %d)", httpCode);
        http.end();
        return;
    }
    
    int contentLength = http.getSize();
    
    if (contentLength <= 0) {
        Logger::error("Invalid firmware size: %d bytes", contentLength);
        http.end();
        return;
    }
    
    Logger::info("Firmware size: %d bytes", contentLength);
    
    // Step 4: Verify sufficient space in OTA partition
    bool canBegin = Update.begin(contentLength);
    
    if (!canBegin) {
        Logger::error("Not enough space for OTA update (need %d bytes)", contentLength);
        http.end();
        return;
    }
    
    Logger::info("Starting OTA update process...");
    
    // Step 5: Write firmware to OTA partition
    WiFiClient* stream = http.getStreamPtr();
    size_t written = 0;
    uint8_t buffer[128];
    int lastProgress = 0;
    
    while (http.connected() && (written < contentLength)) {
        size_t available = stream->available();
        
        if (available) {
            int bytesRead = stream->readBytes(buffer, min(sizeof(buffer), available));
            
            if (bytesRead > 0) {
                size_t bytesWritten = Update.write(buffer, bytesRead);
                
                if (bytesWritten != bytesRead) {
                    Logger::error("Write error: wrote %d of %d bytes", bytesWritten, bytesRead);
                    Update.abort();
                    http.end();
                    return;
                }
                
                written += bytesWritten;
                
                // Log progress every 10%
                int progress = (written * 100) / contentLength;
                if (progress >= lastProgress + 10) {
                    Logger::info("Download progress: %d%% (%d/%d bytes)", progress, written, contentLength);
                    lastProgress = progress;
                }
            }
        }
        
        vTaskDelay(pdMS_TO_TICKS(1)); // Yield to other tasks
    }
    
    http.end();
    
    // Step 6: Verify download completed successfully
    if (written != contentLength) {
        Logger::error("Download incomplete: %d of %d bytes", written, contentLength);
        Update.abort();
        return;
    }
    
    Logger::info("✓ Firmware downloaded successfully (%d bytes)", written);
    
    // Step 7: Finalize and verify OTA update
    if (!Update.end(true)) { // true = set new firmware as boot partition
        Logger::error("OTA update failed during finalization");
        Logger::error("Error: %s", Update.errorString());
        Update.abort();
        return;
    }
    
    // Step 8: Verify update integrity
    if (!Update.isFinished()) {
        Logger::error("OTA update not finished properly");
        return;
    }
    
    Logger::info("✓ OTA update completed successfully");
    Logger::info("✓ New firmware version: %s", latest_version.c_str());
    Logger::info("✓ Update verified and validated");
    Logger::info("Rebooting to new firmware in 3 seconds...");
    
    // Give time for log messages to be sent
    delay(3000);
    
    // Step 9: Reboot to new firmware
    // Note: ESP32 bootloader handles rollback automatically if new firmware fails to boot
    ESP.restart();
}

/**
 * @brief Security Monitoring Task (Core 0)
 * Handles encryption, tamper detection, and secure communications
 */
void securityMonitoringTask(void* parameter) {
    Logger::info("Security Monitoring Task started on Core %d", xPortGetCoreID());
    
    const TickType_t xDelay = pdMS_TO_TICKS(10000); // Check every 10 seconds
    
    while (true) {
        // Manage lockdown mode
        manageLockdownMode();
        
        if (g_security_manager && g_security_manager->isSecurityOperational()) {
            // Check for tampering
            if (g_security_manager->detectTampering()) {
                Logger::error("Tampering detected! Initiating security protocols");
                handleTamperDetection();
            }
            
            // Periodic security health check
            if ((millis() - system_state.last_security_check) > 300000) { // Every 5 minutes
                unsigned long total_ops, failed_ops, boot_verifications;
                g_security_manager->getSecurityStats(&total_ops, &failed_ops, &boot_verifications);
                
                Logger::info("Security Stats - Operations: %lu, Failed: %lu, Boot Verifications: %lu",
                           total_ops, failed_ops, boot_verifications);
                
                system_state.last_security_check = millis();
            }
        }
        
        vTaskDelay(xDelay);
    }
}

/**
 * @brief Network Management Task (Core 0)  
 * Handles mesh networking, API communication, and data transmission
 */
void networkManagementTask(void* parameter) {
    Logger::info("Network Management Task started on Core %d", xPortGetCoreID());
    
    const TickType_t xDelay = pdMS_TO_TICKS(30000); // Check every 30 seconds
    
    while (true) {
        unsigned long currentTime = millis();
        
        // 1. Check if WIFI_ENABLED and attempt connection if needed
        #if WIFI_ENABLED
        if (!system_state.network_connected) {
            // Calculate exponential backoff delay
            unsigned long backoffDelay = WIFI_RETRY_BASE_DELAY * (1 << system_state.wifi_retry_count);
            if (backoffDelay > 60000) backoffDelay = 60000; // Cap at 60 seconds
            
            // Attempt connection if enough time has passed since last attempt
            if ((currentTime - system_state.last_wifi_attempt) >= backoffDelay) {
                Logger::info("Attempting WiFi connection (attempt %d/%d)...", 
                           system_state.wifi_retry_count + 1, WIFI_MAX_RETRIES);
                
                WiFi.mode(WIFI_STA);
                WiFi.begin(WIFI_SSID, WIFI_PASSWORD);
                
                // Wait for connection with timeout
                unsigned long startAttempt = millis();
                while (WiFi.status() != WL_CONNECTED && 
                       (millis() - startAttempt) < WIFI_CONNECTION_TIMEOUT) {
                    vTaskDelay(pdMS_TO_TICKS(100));
                }
                
                if (WiFi.status() == WL_CONNECTED) {
                    system_state.network_connected = true;
                    system_state.wifi_retry_count = 0;
                    Logger::info("✓ WiFi connected! IP address: %s", WiFi.localIP().toString().c_str());
                    Logger::info("Signal strength: %d dBm", WiFi.RSSI());
                } else {
                    system_state.wifi_retry_count++;
                    system_state.last_wifi_attempt = currentTime;
                    Logger::warning("WiFi connection failed (attempt %d/%d), retrying with backoff", 
                                  system_state.wifi_retry_count, WIFI_MAX_RETRIES);
                    
                    // Reset retry count after max retries to try again
                    if (system_state.wifi_retry_count >= WIFI_MAX_RETRIES) {
                        system_state.wifi_retry_count = 0;
                        Logger::info("Max WiFi retries reached, resetting retry counter");
                    }
                }
            }
        } else {
            // Check if still connected
            if (WiFi.status() != WL_CONNECTED) {
                system_state.network_connected = false;
                system_state.wifi_retry_count = 0;
                Logger::warning("WiFi connection lost, will attempt to reconnect");
            }
        }
        #endif
        
        // 2. Handle data upload if WiFi is connected
        #if WIFI_ENABLED && DATA_UPLOAD_ENABLED
        if (system_state.network_connected && 
            (currentTime - system_state.last_upload) >= DATA_UPLOAD_INTERVAL) {
            
            if (system_state.pending_uploads > 0) {
                Logger::info("Uploading %d pending data items...", system_state.pending_uploads);
                
                // TODO: Implement actual data upload logic
                // This would involve:
                // - Reading pending data from storage
                // - Sending via HTTP POST to API endpoint
                // - Marking as uploaded on success
                // - Retrying on failure
                
                HTTPClient http;
                http.begin(DATA_API_ENDPOINT);
                http.addHeader("Content-Type", "application/json");
                
                // Example upload (would need real data)
                String payload = "{\"device\":\"" + String(SYSTEM_NAME) + 
                               "\",\"count\":" + String(system_state.pending_uploads) + "}";
                
                int httpResponseCode = http.POST(payload);
                
                if (httpResponseCode > 0 && httpResponseCode < 400) {
                    Logger::info("✓ Data uploaded successfully (HTTP %d)", httpResponseCode);
                    system_state.pending_uploads = 0; // Would be updated based on actual upload
                } else {
                    Logger::warning("Data upload failed (HTTP %d)", httpResponseCode);
                }
                
                http.end();
                system_state.last_upload = currentTime;
            }
        }
        #endif
        
        // 3. Check for OTA firmware updates if enabled
        #if OTA_ENABLED
        if (system_state.network_connected && 
            (currentTime - system_state.last_ota_check) >= OTA_CHECK_INTERVAL) {
            
            // Check for and install OTA updates
            checkAndInstallOTAUpdate();
            
            system_state.last_ota_check = currentTime;
        }
        #endif
        
        // 4. Check LoRa mesh network health if enabled
        #if LORA_ENABLED
        if ((currentTime - system_state.last_lora_check) >= LORA_HEALTH_CHECK_INTERVAL) {
            Logger::info("Checking LoRa mesh network health...");
            
            // TODO: Implement actual LoRa mesh health check
            // This would involve:
            // - Pinging known mesh nodes
            // - Checking signal strength
            // - Updating routing tables
            // - Detecting dead nodes
            
            // Placeholder: simulate health check
            // In real implementation, would query LoRa module
            system_state.lora_active_nodes = 0; // Would be set by actual check
            
            if (system_state.lora_active_nodes > 0) {
                Logger::info("✓ LoRa mesh healthy: %d active nodes", system_state.lora_active_nodes);
            } else {
                Logger::warning("No LoRa mesh nodes detected");
            }
            
            system_state.last_lora_check = currentTime;
        }
        #endif
        
        // 5. Log network status every 5 minutes
        if ((currentTime - system_state.last_network_status_log) >= NETWORK_STATUS_LOG_INTERVAL) {
            Logger::info("=== Network Status Report ===");
            
            #if WIFI_ENABLED
            Logger::info("WiFi: %s", system_state.network_connected ? "Connected" : "Disconnected");
            if (system_state.network_connected) {
                Logger::info("  IP Address: %s", WiFi.localIP().toString().c_str());
                Logger::info("  Signal: %d dBm", WiFi.RSSI());
            }
            Logger::info("  Retry count: %d", system_state.wifi_retry_count);
            #else
            Logger::info("WiFi: Disabled");
            #endif
            
            #if DATA_UPLOAD_ENABLED
            Logger::info("Data Upload:");
            Logger::info("  Last upload: %lu sec ago", (currentTime - system_state.last_upload) / 1000);
            Logger::info("  Pending uploads: %d", system_state.pending_uploads);
            #endif
            
            #if OTA_ENABLED
            Logger::info("OTA: %s", system_state.network_connected ? "Enabled" : "Waiting for WiFi");
            Logger::info("  Update available: %s", system_state.ota_available ? "YES" : "No");
            Logger::info("  Last check: %lu sec ago", (currentTime - system_state.last_ota_check) / 1000);
            #else
            Logger::info("OTA: Disabled");
            #endif
            
            #if LORA_ENABLED
            Logger::info("LoRa Mesh:");
            Logger::info("  Active nodes: %d", system_state.lora_active_nodes);
            Logger::info("  Last health check: %lu sec ago", (currentTime - system_state.last_lora_check) / 1000);
            #else
            Logger::info("LoRa: Disabled");
            #endif
            
            Logger::info("============================");
            system_state.last_network_status_log = currentTime;
        }
        
        vTaskDelay(xDelay);
    }
}

/**
 * @brief Initialize all system components
 * @return true if initialization successful
 */
/**
 * @brief Cleanup system resources on initialization failure
 */
void cleanupSystemResources() {
    Logger::info("Cleaning up system resources...");
    
    if (g_camera_manager) {
        delete g_camera_manager;
        g_camera_manager = nullptr;
    }
    
    if (g_system_manager) {
        delete g_system_manager;
        g_system_manager = nullptr;
    }
    
    if (g_yolo_detector) {
        delete g_yolo_detector;
        g_yolo_detector = nullptr;
    }
    
    if (g_env_sensors) {
        delete g_env_sensors;
        g_env_sensors = nullptr;
    }
    
    if (g_mppt_controller) {
        delete g_mppt_controller;
        g_mppt_controller = nullptr;
    }
    
    if (g_security_manager) {
        delete g_security_manager;
        g_security_manager = nullptr;
    }
    
    Logger::info("System resources cleaned up");
}

bool initializeSystem() {
    Logger::info("Initializing WildCAM ESP32 v2.0 Advanced System...");
    
    // Initialize watchdog timer
    esp_task_wdt_init(30, true);
    esp_task_wdt_add(NULL);
    
    // Initialize NVS (Non-Volatile Storage) for persistent data
    if (!g_preferences.begin("wildcam", false)) {
        Logger::error("Failed to initialize NVS storage");
        return false;
    }
    Logger::info("✓ NVS storage initialized");
    
    // Initialize time manager
    if (!initializeTimeManager()) {
        Logger::warning("Time manager initialization failed (non-critical)");
    } else {
        Logger::info("✓ Time manager initialized");
    }
    
    // Initialize SD card storage
    g_sd_initialized = initializeSDCard();
    if (!g_sd_initialized) {
        Logger::warning("SD card initialization failed - image storage disabled");
    }
    
    // Initialize security manager first
    g_security_manager = new (std::nothrow) SecurityManager(SecurityLevel::ENHANCED, true);
    if (!g_security_manager) {
        Logger::error("Security manager allocation failed - out of memory");
        cleanupSystemResources();
        return false;
    }
    
    if (!g_security_manager->begin()) {
        Logger::error("Security manager initialization failed");
        cleanupSystemResources();
        return false;
    }
    system_state.security_active = true;
    Logger::info("✓ Security system initialized");
    
    // Initialize power management
    g_mppt_controller = new (std::nothrow) MPPTController(
        36, 39, 34, 35, 25, // ADC pins for voltage/current sensing, PWM pin
        MPPTAlgorithm::PERTURB_OBSERVE
    );
    if (!g_mppt_controller) {
        Logger::error("MPPT controller allocation failed - out of memory");
        cleanupSystemResources();
        return false;
    }
    
    if (!g_mppt_controller->begin()) {
        Logger::error("MPPT controller initialization failed");
        cleanupSystemResources();
        return false;
    }
    system_state.power_system_ok = true;
    Logger::info("✓ Power management system initialized");
    
    // Initialize environmental sensors (non-critical)
    g_env_sensors = new (std::nothrow) EnvironmentalSuite();
    if (!g_env_sensors) {
        Logger::warning("Environmental sensors allocation failed - continuing without sensors");
    } else if (!g_env_sensors->begin()) {
        Logger::warning("Environmental sensors initialization failed (non-critical)");
        delete g_env_sensors;
        g_env_sensors = nullptr;
    } else {
        Logger::info("✓ Environmental sensors initialized");
    }
    
    // Initialize camera manager
    g_camera_manager = new (std::nothrow) CameraManager();
    if (!g_camera_manager) {
        Logger::error("Camera manager allocation failed - out of memory");
        cleanupSystemResources();
        return false;
    }
    
    if (!g_camera_manager->initialize()) {
        Logger::error("Camera initialization failed: %s", g_camera_manager->getLastError().c_str());
        cleanupSystemResources();
        return false;
    }
    Logger::info("✓ Camera system initialized");
    
    // Initialize AI detection system
    g_yolo_detector = new (std::nothrow) YOLOTinyDetector();
    if (!g_yolo_detector) {
        Logger::warning("YOLO detector allocation failed - AI features disabled");
        system_state.ai_initialized = false;
    } else {
        // TODO: Load model data from flash memory
        // const unsigned char* model_data = load_yolo_model();
        // if (g_yolo_detector->initialize(model_data)) {
        //     system_state.ai_initialized = true;
        //     Logger::info("✓ YOLO-tiny AI detector initialized");
        // } else {
        //     Logger::error("YOLO-tiny detector initialization failed");
        //     delete g_yolo_detector;
        //     g_yolo_detector = nullptr;
        //     cleanupSystemResources();
        //     return false;
        // }
        
        // For now, mark AI as initialized (will be implemented with actual model)
        system_state.ai_initialized = true;
        Logger::info("✓ AI detection system ready");
    }
    
    // Initialize system manager
    g_system_manager = new (std::nothrow) SystemManager();
    if (!g_system_manager) {
        Logger::error("System manager allocation failed - out of memory");
        cleanupSystemResources();
        return false;
    }
    Logger::info("✓ System manager initialized");
    
    // Initialize storage system
    if (!g_storage.initialize()) {
        Logger::warning("Storage initialization failed: %s (non-critical, continuing)", 
                       g_storage.getLastError());
        // Continue without storage - operations will log errors when storage is needed
    } else {
        Logger::info("✓ Storage system initialized (%s)", 
                    g_storage.getActiveStorage() == STORAGE_SD_CARD ? "SD Card" : "LittleFS");
    }
    
    Logger::info("WildCAM ESP32 v2.0 system initialization complete!");
    Logger::info("Free heap: %d bytes", ESP.getFreeHeap());
    return true;
}

/**
 * @brief Create and start all system tasks
 */
void createSystemTasks() {
    Logger::info("Creating system tasks for multi-core processing...");
    
    // AI Processing Task on Core 1 (high priority)
    xTaskCreatePinnedToCore(
        aiProcessingTask,           // Task function
        "AI_Processing",            // Task name
        8192,                       // Stack size
        NULL,                       // Parameters
        3,                          // Priority (high)
        &ai_processing_task,        // Task handle
        1                           // Core 1
    );
    
    // Power Management Task on Core 0 (medium priority)
    xTaskCreatePinnedToCore(
        powerManagementTask,
        "Power_Management",
        4096,
        NULL,
        2,
        &power_management_task,
        0
    );
    
    // Security Monitoring Task on Core 0 (medium priority)
    xTaskCreatePinnedToCore(
        securityMonitoringTask,
        "Security_Monitor",
        4096,
        NULL,
        2,
        &security_monitoring_task,
        0
    );
    
    // Network Management Task on Core 0 (low priority)
    xTaskCreatePinnedToCore(
        networkManagementTask,
        "Network_Management",
        6144,
        NULL,
        1,
        &network_management_task,
        0
    );
    
    Logger::info("All system tasks created successfully");
}

/**
 * @brief Main setup function
 */
void setup() {
    // Initialize serial communication
    Serial.begin(115200);
    delay(1000);
    
    // Initialize logger
    Logger::begin();
    Logger::info("=== WildCAM ESP32 v2.0 Advanced Wildlife Monitoring Platform ===");
    Logger::info("Firmware Version: %s", FIRMWARE_VERSION);
    Logger::info("Build Date: %s %s", __DATE__, __TIME__);
    Logger::info("Free Heap: %d bytes", ESP.getFreeHeap());
    
    if (psramFound()) {
        Logger::info("PSRAM: %d bytes", ESP.getPsramSize());
    } else {
        Logger::warning("PSRAM not found - AI features may be limited");
    }
    
    // Display system information
    Logger::info("CPU Frequency: %d MHz", ESP.getCpuFreqMHz());
    Logger::info("Flash Size: %d MB", ESP.getFlashChipSize() / (1024 * 1024));
    Logger::info("Chip Model: %s", ESP.getChipModel());
    Logger::info("Chip Revision: %d", ESP.getChipRevision());
    
    // Initialize all system components
    if (!initializeSystem()) {
        Logger::error("System initialization failed! Entering safe mode...");
        // TODO: Implement safe mode
        while (true) {
            delay(1000);
            digitalWrite(LED_BUILTIN, !digitalRead(LED_BUILTIN));
        }
    }
    
    // Run system diagnostics
    Logger::info("Running system diagnostics...");
    bool diagnosticsPass = runSystemDiagnostics();
    
    if (!diagnosticsPass) {
        Logger::warning("System diagnostics detected issues - review diagnostics.log");
        // Continue operation but log the warning
    }
    
    // Create and start all system tasks
    createSystemTasks();
    
    Logger::info("WildCAM ESP32 v2.0 startup complete - All systems operational!");
}

/**
 * @brief Main loop function
 * Handles system monitoring and maintenance tasks
 */
void loop() {
    // Reset watchdog timer
    esp_task_wdt_reset();
    
    // System health monitoring
    static unsigned long last_health_check = 0;
    if ((millis() - last_health_check) > 60000) { // Every minute
        // Update system temperature
        if (g_env_sensors) {
            // system_state.system_temperature = g_env_sensors->getTemperature();
        }
        
        // Log system health
        Logger::info("System Health - Uptime: %lu min, Free Heap: %d bytes, Temperature: %.1f°C",
                   millis() / 60000, ESP.getFreeHeap(), system_state.system_temperature);
        
        // Check task health
        if (ai_processing_task && eTaskGetState(ai_processing_task) == eDeleted) {
            Logger::error("AI Processing task has died! Restarting...");
            // TODO: Implement task restart logic
        }
        
        last_health_check = millis();
    }
    
    // Handle system commands (if any)
    if (Serial.available()) {
        String command = Serial.readStringUntil('\n');
        command.trim();
        
        if (command == "status") {
            Logger::info("=== System Status ===");
            Logger::info("AI Initialized: %s", system_state.ai_initialized ? "YES" : "NO");
            Logger::info("Power System: %s", system_state.power_system_ok ? "OK" : "FAULT");
            Logger::info("Security Active: %s", system_state.security_active ? "YES" : "NO");
            Logger::info("Network Connected: %s", system_state.network_connected ? "YES" : "NO");
            Logger::info("Battery Level: %.2fV", system_state.battery_level);
            Logger::info("Last Detection: %lu ms ago", millis() - system_state.last_detection);
            Logger::info("Total Detections: %lu", getDetectionCounter());
            Logger::info("Storage Ready: %s", g_storage.isReady() ? "YES" : "NO");
            if (g_storage.isReady()) {
                Logger::info("Storage Usage: %.1f%% (%llu MB free)", 
                           g_storage.getUsagePercentage(),
                           g_storage.getFreeSpace() / (1024 * 1024));
            }
        } else if (command == "restart") {
            Logger::info("System restart requested...");
            ESP.restart();
        } else if (command == "info") {
            Logger::info("WildCAM ESP32 v2.0 - Advanced AI Wildlife Monitoring Platform");
            Logger::info("Version: %s", FIRMWARE_VERSION);
            Logger::info("Features: YOLO-tiny AI, MPPT Power, AES-256 Security, Mesh Network");
        }
    }
    
    // Small delay to prevent watchdog issues
    delay(100);
}<|MERGE_RESOLUTION|>--- conflicted
+++ resolved
@@ -98,29 +98,6 @@
     float system_temperature = 0.0f;
     float battery_level = 0.0f;
     
-<<<<<<< HEAD
-    // Network management fields
-    bool in_lockdown = false;
-    unsigned long lockdown_start_time = 0;
-    int wifi_retry_count = 0;
-    unsigned long last_wifi_attempt = 0;
-    
-    // Data upload fields
-    int pending_uploads = 0;
-    unsigned long last_upload = 0;
-    
-    // OTA update fields
-    bool ota_available = false;
-    unsigned long last_ota_check = 0;
-    
-    // LoRa mesh fields
-    int lora_active_nodes = 0;
-    unsigned long last_lora_check = 0;
-    
-    // Network status logging
-    unsigned long last_network_status_log = 0;
-=======
->>>>>>> 06cfca12
 
 } system_state;
 
